--- conflicted
+++ resolved
@@ -36,11 +36,7 @@
 
 # targets which use the pch need these compile options
 # /Yu - Use precompiled header named "pch.h"
-<<<<<<< HEAD
-# /Fi - Force include "pch.h" at top of every source file
-=======
 # /FI - Force include "pch.h" at top of every source file
->>>>>>> 3cd82b61
 target_compile_options(use_pch INTERFACE /Yupch.h /FIpch.h)
 
 # For ninja, we need to depend on force_build_pch
