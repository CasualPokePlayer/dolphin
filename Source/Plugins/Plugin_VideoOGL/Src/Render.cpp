// Copyright (C) 2003 Dolphin Project.

// This program is free software: you can redistribute it and/or modify
// it under the terms of the GNU General Public License as published by
// the Free Software Foundation, version 2.0.

// This program is distributed in the hope that it will be useful,
// but WITHOUT ANY WARRANTY; without even the implied warranty of
// MERCHANTABILITY or FITNESS FOR A PARTICULAR PURPOSE.  See the
// GNU General Public License 2.0 for more details.

// A copy of the GPL 2.0 should have been included with the program.
// If not, see http://www.gnu.org/licenses/

// Official SVN repository and contact information can be found at
// http://code.google.com/p/dolphin-emu/

#include "Globals.h"
#include "Thread.h"
#include "Atomic.h"

#include <vector>
#include <cmath>
#include <cstdio>

#include "GLUtil.h"
#if defined(HAVE_WX) && HAVE_WX
#include "WxUtils.h"
#endif

#include "FileUtil.h"

#ifdef _WIN32
#include <mmsystem.h>
#endif

#include "CommonPaths.h"
#include "VideoConfig.h"
#include "Statistics.h"
#include "ImageWrite.h"
#include "PixelEngine.h"
#include "Render.h"
#include "OpcodeDecoding.h"
#include "BPStructs.h"
#include "TextureCache.h"
#include "RasterFont.h"
#include "VertexShaderGen.h"
#include "DLCache.h"
#include "PixelShaderManager.h"
#include "ProgramShaderCache.h"
#include "VertexShaderManager.h"
#include "VertexLoaderManager.h"
#include "VertexLoader.h"
#include "PostProcessing.h"
#include "TextureConverter.h"
#include "OnScreenDisplay.h"
#include "Timer.h"
#include "StringUtil.h"
#include "FramebufferManager.h"
#include "Fifo.h"
#include "Debugger.h"
#include "Core.h"
#include "Movie.h"
#include "Host.h"
#include "BPFunctions.h"
#include "FPSCounter.h"
#include "ConfigManager.h"
#include "VertexManager.h"
#include "SamplerCache.h"
#include "StreamBuffer.h"

#include "main.h" // Local
#ifdef _WIN32
#include "EmuWindow.h"
#endif
#if defined _WIN32 || defined HAVE_LIBAV
#include "AVIDump.h"
#endif

#if defined(HAVE_WX) && HAVE_WX
#include <wx/image.h>
#endif



void VideoConfig::UpdateProjectionHack()
{
	::UpdateProjectionHack(g_Config.iPhackvalue, g_Config.sPhackvalue);
}


#if defined(HAVE_WX) && HAVE_WX
// Screenshot thread struct
typedef struct
{
	int W, H;
	std::string filename;
	wxImage *img;
} ScrStrct;
#endif


int OSDInternalW, OSDInternalH;

namespace OGL
{

enum MultisampleMode {
	MULTISAMPLE_OFF,
	MULTISAMPLE_2X,
	MULTISAMPLE_4X,
	MULTISAMPLE_8X,
	MULTISAMPLE_CSAA_8X,
	MULTISAMPLE_CSAA_8XQ,
	MULTISAMPLE_CSAA_16X,
	MULTISAMPLE_CSAA_16XQ,
	MULTISAMPLE_SSAA_4X,
};


VideoConfig g_ogl_config;

// Declarations and definitions
// ----------------------------
static int s_fps = 0;
static GLuint s_ShowEFBCopyRegions_VBO = 0;
static GLuint s_ShowEFBCopyRegions_VAO = 0;
static SHADER s_ShowEFBCopyRegions;

static RasterFont* s_pfont = NULL;

// 1 for no MSAA. Use s_MSAASamples > 1 to check for MSAA.
static int s_MSAASamples = 1;
static int s_MSAACoverageSamples = 0;
static int s_LastMultisampleMode = 0;

static u32 s_blendMode;

static bool s_vsync;

#if defined(HAVE_WX) && HAVE_WX
static std::thread scrshotThread;
#endif

// EFB cache related
static const u32 EFB_CACHE_RECT_SIZE = 64; // Cache 64x64 blocks.
static const u32 EFB_CACHE_WIDTH = (EFB_WIDTH + EFB_CACHE_RECT_SIZE - 1) / EFB_CACHE_RECT_SIZE; // round up
static const u32 EFB_CACHE_HEIGHT = (EFB_HEIGHT + EFB_CACHE_RECT_SIZE - 1) / EFB_CACHE_RECT_SIZE;
static bool s_efbCacheValid[2][EFB_CACHE_WIDTH * EFB_CACHE_HEIGHT];
static std::vector<u32> s_efbCache[2][EFB_CACHE_WIDTH * EFB_CACHE_HEIGHT]; // 2 for PEEK_Z and PEEK_COLOR

int GetNumMSAASamples(int MSAAMode)
{
	int samples;
	switch (MSAAMode)
	{
		case MULTISAMPLE_OFF:
			samples = 1;
			break;

		case MULTISAMPLE_2X:
			samples = 2;
			break;

		case MULTISAMPLE_4X:
		case MULTISAMPLE_CSAA_8X:
		case MULTISAMPLE_CSAA_16X:
		case MULTISAMPLE_SSAA_4X:
			samples = 4;
			break;

		case MULTISAMPLE_8X:
		case MULTISAMPLE_CSAA_8XQ:
		case MULTISAMPLE_CSAA_16XQ:
			samples = 8;
			break;

		default:
			samples = 1;
	}
	
	if(samples <= g_ogl_config.max_samples) return samples;
	
	ERROR_LOG(VIDEO, "MSAA Bug: %d samples selected, but only %d supported by GPU.", samples, g_ogl_config.max_samples);
	return g_ogl_config.max_samples;
}

int GetNumMSAACoverageSamples(int MSAAMode)
{
	int samples;
	switch (g_ActiveConfig.iMultisampleMode)
	{
		case MULTISAMPLE_CSAA_8X:
		case MULTISAMPLE_CSAA_8XQ:
			samples = 8;
			break;

		case MULTISAMPLE_CSAA_16X:
		case MULTISAMPLE_CSAA_16XQ:
			samples = 16;
			break;

		default:
			samples = 0;
	}
	if(g_ogl_config.bSupportCoverageMSAA || samples == 0) return samples;
	
	ERROR_LOG(VIDEO, "MSAA Bug: CSAA selected, but not supported by GPU.");
	return 0;
}

void ApplySSAASettings() {
	if(g_ActiveConfig.iMultisampleMode == MULTISAMPLE_SSAA_4X) {
		if(g_ogl_config.bSupportSampleShading) {
			glEnable(GL_SAMPLE_SHADING_ARB);
			glMinSampleShadingARB(s_MSAASamples);
		} else {
			ERROR_LOG(VIDEO, "MSAA Bug: SSAA selected, but not supported by GPU.");
		}
	} else if(g_ogl_config.bSupportSampleShading) {
		glDisable(GL_SAMPLE_SHADING_ARB);
	}
}

void ErrorCallback( GLenum source, GLenum type, GLuint id, GLenum severity, GLsizei length, const char* message, void* userParam)
{
	const char *s_source;
	const char *s_type;
	
	switch(source)
	{
		case GL_DEBUG_SOURCE_API_ARB:             s_source = "API"; break;
		case GL_DEBUG_SOURCE_WINDOW_SYSTEM_ARB:   s_source = "Window System"; break;
		case GL_DEBUG_SOURCE_SHADER_COMPILER_ARB: s_source = "Shader Compiler"; break;
		case GL_DEBUG_SOURCE_THIRD_PARTY_ARB:     s_source = "Third Party"; break;
		case GL_DEBUG_SOURCE_APPLICATION_ARB:     s_source = "Application"; break;
		case GL_DEBUG_SOURCE_OTHER_ARB:           s_source = "Other"; break;
		default:                                  s_source = "Unknown"; break;
	}
	switch(type)
	{
		case GL_DEBUG_TYPE_ERROR_ARB:               s_type = "Error"; break;
		case GL_DEBUG_TYPE_DEPRECATED_BEHAVIOR_ARB: s_type = "Deprecated"; break;
		case GL_DEBUG_TYPE_UNDEFINED_BEHAVIOR_ARB:  s_type = "Undefined"; break;
		case GL_DEBUG_TYPE_PORTABILITY_ARB:         s_type = "Portability"; break;
		case GL_DEBUG_TYPE_PERFORMANCE_ARB:         s_type = "Performance"; break;
		case GL_DEBUG_TYPE_OTHER_ARB:               s_type = "Other"; break;
		default:                                    s_type = "Unknown"; break;
	}
	switch(severity)
	{
		case GL_DEBUG_SEVERITY_HIGH_ARB:   ERROR_LOG(VIDEO, "id: %x, source: %s, type: %s - %s", id, s_source, s_type, message); break;
		case GL_DEBUG_SEVERITY_MEDIUM_ARB: WARN_LOG(VIDEO, "id: %x, source: %s, type: %s - %s", id, s_source, s_type, message); break;
		case GL_DEBUG_SEVERITY_LOW_ARB:    WARN_LOG(VIDEO, "id: %x, source: %s, type: %s - %s", id, s_source, s_type, message); break;
		default:                           ERROR_LOG(VIDEO, "id: %x, source: %s, type: %s - %s", id, s_source, s_type, message); break;
	}
}

// Init functions
Renderer::Renderer()
{
	OSDInternalW = 0;
	OSDInternalH = 0;

	s_fps=0;
	s_ShowEFBCopyRegions_VBO = 0;
	s_blendMode = 0;
	InitFPSCounter();

	bool bSuccess = true;
	GLint numvertexattribs = 0;
	glGetIntegerv(GL_MAX_VERTEX_ATTRIBS, &numvertexattribs);
	if (numvertexattribs < 16)
	{
		ERROR_LOG(VIDEO, "GPU: OGL ERROR: Number of attributes %d not enough.\n"
				"GPU: Does your video card support OpenGL 2.x?",
				numvertexattribs);
		bSuccess = false;
	}

	// Init extension support.
#ifdef __APPLE__
	glewExperimental = 1;
#endif
	if (glewInit() != GLEW_OK)
	{
		ERROR_LOG(VIDEO, "glewInit() failed! Does your video card support OpenGL 2.x?");
		return;	// TODO: fail
	}
	
#if defined(_DEBUG) || defined(DEBUGFAST)
	if (GLEW_ARB_debug_output)
	{
		glDebugMessageControlARB(GL_DONT_CARE, GL_DONT_CARE, GL_DONT_CARE, 0, NULL, true);
		glDebugMessageCallbackARB( ErrorCallback, NULL );
		glEnable( GL_DEBUG_OUTPUT );
	}
#endif

	if (!GLEW_EXT_secondary_color)
	{
		ERROR_LOG(VIDEO, "GPU: OGL ERROR: Need GL_EXT_secondary_color.\n"
				"GPU: Does your video card support OpenGL 2.x?");
		bSuccess = false;
	}

	if (!GLEW_ARB_framebuffer_object)
	{
		ERROR_LOG(VIDEO, "GPU: ERROR: Need GL_ARB_framebufer_object for multiple render targets.\n"
				"GPU: Does your video card support OpenGL 3.0?");
		bSuccess = false;
	}

	if (!GLEW_ARB_vertex_array_object)
	{
		ERROR_LOG(VIDEO, "GPU: OGL ERROR: Need GL_ARB_vertex_array_object.\n"
				"GPU: Does your video card support OpenGL 3.0?");
		bSuccess = false;
	}
	
	if (!GLEW_ARB_map_buffer_range)
	{
		ERROR_LOG(VIDEO, "GPU: OGL ERROR: Need GL_ARB_map_buffer_range.\n"
				"GPU: Does your video card support OpenGL 3.0?");
		bSuccess = false;
	}

	if (!GLEW_ARB_sampler_objects && bSuccess)
	{
		ERROR_LOG(VIDEO, "GPU: OGL ERROR: Need GL_ARB_sampler_objects."
				"GPU: Does your video card support OpenGL 3.2?"
				"Please report this issue, then there will be a workaround");
		bSuccess = false;
	}

	if (!bSuccess)
		return;	// TODO: fail
	
	g_Config.backend_info.bSupportsDualSourceBlend = GLEW_ARB_blend_func_extended;
	g_Config.backend_info.bSupportsGLSLUBO = GLEW_ARB_uniform_buffer_object;
	g_Config.backend_info.bSupportsPrimitiveRestart = false; //GLEW_VERSION_3_1;
	
	g_ogl_config.bSupportsGLSLCache = GLEW_ARB_get_program_binary;
	g_ogl_config.bSupportsGLPinnedMemory = GLEW_AMD_pinned_memory;
	g_ogl_config.bSupportsGLSync = GLEW_ARB_sync;
	g_ogl_config.bSupportsGLBaseVertex = GLEW_ARB_draw_elements_base_vertex;
	g_ogl_config.bSupportCoverageMSAA = GLEW_NV_framebuffer_multisample_coverage;
	g_ogl_config.bSupportSampleShading = GLEW_ARB_sample_shading;
	
	g_ogl_config.gl_vendor = (const char*)glGetString(GL_VENDOR);
	g_ogl_config.gl_renderer = (const char*)glGetString(GL_RENDERER);
	g_ogl_config.gl_version = (const char*)glGetString(GL_VERSION);
	g_ogl_config.glsl_version = (const char*)glGetString(GL_SHADING_LANGUAGE_VERSION);
	
	if(strstr(g_ogl_config.glsl_version, "1.00") || strstr(g_ogl_config.glsl_version, "1.10"))
	{
		ERROR_LOG(VIDEO, "GPU: OGL ERROR: Need at least GLSL 1.20\n"
				"GPU: Does your video card support OpenGL 2.1?\n"
				"GPU: Your driver supports glsl %s", g_ogl_config.glsl_version);
		bSuccess = false;
	}
	else if(strstr(g_ogl_config.glsl_version, "1.20"))
	{
		g_ogl_config.eSupportedGLSLVersion = GLSL_120;
		g_Config.backend_info.bSupportsDualSourceBlend = false; //TODO: implemenet dual source blend
	}
	else if(strstr(g_ogl_config.glsl_version, "1.30"))
	{
		g_ogl_config.eSupportedGLSLVersion = GLSL_130;
	}
	else
	{
		g_ogl_config.eSupportedGLSLVersion = GLSL_140;
	}
	
	glGetIntegerv(GL_MAX_SAMPLES, &g_ogl_config.max_samples);
	if(g_ogl_config.max_samples < 1) 
		g_ogl_config.max_samples = 1;
	
	if(g_Config.backend_info.bSupportsGLSLUBO && (
		// hd3000 get corruption, hd4000 also and a big slowdown
		!strcmp(g_ogl_config.gl_vendor, "Intel Open Source Technology Center") && (
			!strcmp(g_ogl_config.gl_version, "3.0 Mesa 9.0.0") || 
			!strcmp(g_ogl_config.gl_version, "3.0 Mesa 9.0.1") || 
			!strcmp(g_ogl_config.gl_version, "3.0 Mesa 9.0.2") || 
			!strcmp(g_ogl_config.gl_version, "3.0 Mesa 9.0.3") || 
			!strcmp(g_ogl_config.gl_version, "3.0 Mesa 9.1.0") || 
			!strcmp(g_ogl_config.gl_version, "3.0 Mesa 9.1.1") )
	)) {
		g_Config.backend_info.bSupportsGLSLUBO = false;
		ERROR_LOG(VIDEO, "Buggy driver detected. Disable UBO");
	}
	
	UpdateActiveConfig();

	OSD::AddMessage(StringFromFormat("Video Info: %s, %s, %s",
				g_ogl_config.gl_vendor,
				g_ogl_config.gl_renderer,
				g_ogl_config.gl_version).c_str(), 5000);
	
<<<<<<< HEAD
	OSD::AddMessage(StringFromFormat("Missing Extensions: %s%s%s%s%s%s%s%s%s",
=======
	WARN_LOG(VIDEO,"Missing OGL Extensions: %s%s%s%s%s%s%s%s",
>>>>>>> 4c40e70b
			g_ActiveConfig.backend_info.bSupportsDualSourceBlend ? "" : "DualSourceBlend ",
			g_ActiveConfig.backend_info.bSupportsGLSLUBO ? "" : "UniformBuffer ",
			g_ActiveConfig.backend_info.bSupportsPrimitiveRestart ? "" : "PrimitiveRestart ",
			g_ogl_config.bSupportsGLPinnedMemory ? "" : "PinnedMemory ",
			g_ogl_config.bSupportsGLSLCache ? "" : "ShaderCache ",
			g_ogl_config.bSupportsGLBaseVertex ? "" : "BaseVertex ",
			g_ogl_config.bSupportsGLSync ? "" : "Sync ",
			g_ogl_config.bSupportCoverageMSAA ? "" : "CSAA ",
			g_ogl_config.bSupportSampleShading ? "" : "SSAA "
			);
			
	s_LastMultisampleMode = g_ActiveConfig.iMultisampleMode;
	s_MSAASamples = GetNumMSAASamples(s_LastMultisampleMode);
	s_MSAACoverageSamples = GetNumMSAACoverageSamples(s_LastMultisampleMode);
	ApplySSAASettings();
	
	// Decide frambuffer size
	s_backbuffer_width = (int)GLInterface->GetBackBufferWidth();
	s_backbuffer_height = (int)GLInterface->GetBackBufferHeight();

	// Handle VSync on/off
	s_vsync = g_ActiveConfig.IsVSync();
	GLInterface->SwapInterval(s_vsync);

	// check the max texture width and height
	GLint max_texture_size;
	glGetIntegerv(GL_MAX_TEXTURE_SIZE, (GLint *)&max_texture_size);
	if (max_texture_size < 1024)
		ERROR_LOG(VIDEO, "GL_MAX_TEXTURE_SIZE too small at %i - must be at least 1024.",
				max_texture_size);

	if (GL_REPORT_ERROR() != GL_NO_ERROR)
		bSuccess = false;

	if (!GLEW_ARB_texture_non_power_of_two)
		WARN_LOG(VIDEO, "ARB_texture_non_power_of_two not supported.");

	// TODO: Move these somewhere else?
	FramebufferManagerBase::SetLastXfbWidth(MAX_XFB_WIDTH);
	FramebufferManagerBase::SetLastXfbHeight(MAX_XFB_HEIGHT);

	UpdateDrawRectangle(s_backbuffer_width, s_backbuffer_height);

	s_LastEFBScale = g_ActiveConfig.iEFBScale;
	CalculateTargetSize(s_backbuffer_width, s_backbuffer_height);

	// Because of the fixed framebuffer size we need to disable the resolution
	// options while running
	g_Config.bRunning = true;

	if (GL_REPORT_ERROR() != GL_NO_ERROR)
		bSuccess = false;

	// Initialize the FramebufferManager
	g_framebuffer_manager = new FramebufferManager(s_target_width, s_target_height,
			s_MSAASamples, s_MSAACoverageSamples);

	if (GL_REPORT_ERROR() != GL_NO_ERROR)
		bSuccess = false;
	
	glStencilFunc(GL_ALWAYS, 0, 0);
	glBlendFunc(GL_ONE, GL_ONE);

	glViewport(0, 0, GetTargetWidth(), GetTargetHeight()); // Reset The Current Viewport

	glClearColor(0.0f, 0.0f, 0.0f, 1.0f);
	glClearDepth(1.0f);
	glEnable(GL_DEPTH_TEST);
	glDepthFunc(GL_LEQUAL);

	glPixelStorei(GL_UNPACK_ALIGNMENT, 4);  // 4-byte pixel alignment

	glDisable(GL_STENCIL_TEST);
	glEnable(GL_SCISSOR_TEST);

	glScissor(0, 0, GetTargetWidth(), GetTargetHeight());
	glBlendColor(0, 0, 0, 0.5f);
	glClearDepth(1.0f);

	UpdateActiveConfig();
}

Renderer::~Renderer()
{

#if defined(HAVE_WX) && HAVE_WX
	if (scrshotThread.joinable())
		scrshotThread.join();
#endif

	delete g_framebuffer_manager;
}

void Renderer::Shutdown()
{
	g_Config.bRunning = false;
	UpdateActiveConfig();
	
	glDeleteBuffers(1, &s_ShowEFBCopyRegions_VBO);
	glDeleteVertexArrays(1, &s_ShowEFBCopyRegions_VAO);
	s_ShowEFBCopyRegions_VBO = 0;
	
	delete s_pfont;
	s_pfont = 0;
	s_ShowEFBCopyRegions.Destroy();
}

void Renderer::Init()
{
	s_pfont = new RasterFont();
	
	ProgramShaderCache::CompileShader(s_ShowEFBCopyRegions, 
		"ATTRIN vec2 rawpos;\n"
		"ATTRIN vec3 color0;\n"
		"VARYOUT vec4 c;\n"
		"void main(void) {\n"
		"	gl_Position = vec4(rawpos,0,1);\n"
		"	c = vec4(color0, 1.0);\n"
		"}\n",
		"VARYIN vec4 c;\n"
		"COLOROUT(ocol0)\n"
		"void main(void) {\n"
		"	ocol0 = c;\n"
		"}\n");
	
	// creating buffers
	glGenBuffers(1, &s_ShowEFBCopyRegions_VBO);
	glGenVertexArrays(1, &s_ShowEFBCopyRegions_VAO);
	glBindBuffer(GL_ARRAY_BUFFER, s_ShowEFBCopyRegions_VBO);
	glBindVertexArray( s_ShowEFBCopyRegions_VAO );
	glEnableVertexAttribArray(SHADER_POSITION_ATTRIB);
	glVertexAttribPointer(SHADER_POSITION_ATTRIB, 2, GL_FLOAT, 0, sizeof(GLfloat)*5, NULL);
	glEnableVertexAttribArray(SHADER_COLOR0_ATTRIB);
	glVertexAttribPointer(SHADER_COLOR0_ATTRIB, 3, GL_FLOAT, 0, sizeof(GLfloat)*5, (GLfloat*)NULL+2);
}

// Create On-Screen-Messages
void Renderer::DrawDebugInfo()
{
	// Reset viewport for drawing text
	glViewport(0, 0, GLInterface->GetBackBufferWidth(), GLInterface->GetBackBufferHeight());
	// Draw various messages on the screen, like FPS, statistics, etc.
	char debugtext_buffer[8192];
	char *p = debugtext_buffer;
	p[0] = 0;

	if (g_ActiveConfig.bShowFPS)
		p+=sprintf(p, "FPS: %d\n", s_fps);

	if (SConfig::GetInstance().m_ShowLag)
		p+=sprintf(p, "Lag: %llu\n", Movie::g_currentLagCount);

	if (g_ActiveConfig.bShowInputDisplay)
		p+=sprintf(p, "%s", Movie::GetInputDisplay().c_str());

	if (g_ActiveConfig.bShowEFBCopyRegions)
	{
		// Set Line Size
		glLineWidth(3.0f);

		// 2*Coords + 3*Color
		glBindBuffer(GL_ARRAY_BUFFER, s_ShowEFBCopyRegions_VBO);
		glBufferData(GL_ARRAY_BUFFER, stats.efb_regions.size() * sizeof(GLfloat) * (2+3)*2*6, NULL, GL_STREAM_DRAW);
		GLfloat *Vertices = (GLfloat*)glMapBuffer(GL_ARRAY_BUFFER, GL_WRITE_ONLY);

		// Draw EFB copy regions rectangles
		int a = 0;
		GLfloat color[3] = {0.0f, 1.0f, 1.0f};
		
		for (std::vector<EFBRectangle>::const_iterator it = stats.efb_regions.begin();
			it != stats.efb_regions.end(); ++it)
		{
			GLfloat halfWidth = EFB_WIDTH / 2.0f;
			GLfloat halfHeight = EFB_HEIGHT / 2.0f;
			GLfloat x =  (GLfloat) -1.0f + ((GLfloat)it->left / halfWidth);
			GLfloat y =  (GLfloat) 1.0f - ((GLfloat)it->top / halfHeight);
			GLfloat x2 = (GLfloat) -1.0f + ((GLfloat)it->right / halfWidth);
			GLfloat y2 = (GLfloat) 1.0f - ((GLfloat)it->bottom / halfHeight);

			Vertices[a++] = x;
			Vertices[a++] = y;
			Vertices[a++] = color[0];
			Vertices[a++] = color[1];
			Vertices[a++] = color[2];
			
			Vertices[a++] = x2;
			Vertices[a++] = y;
			Vertices[a++] = color[0];
			Vertices[a++] = color[1];
			Vertices[a++] = color[2];
			
			
			Vertices[a++] = x2;
			Vertices[a++] = y;
			Vertices[a++] = color[0];
			Vertices[a++] = color[1];
			Vertices[a++] = color[2];
			
			Vertices[a++] = x2;
			Vertices[a++] = y2;
			Vertices[a++] = color[0];
			Vertices[a++] = color[1];
			Vertices[a++] = color[2];
			
			
			Vertices[a++] = x2;
			Vertices[a++] = y2;
			Vertices[a++] = color[0];
			Vertices[a++] = color[1];
			Vertices[a++] = color[2];
			
			Vertices[a++] = x;
			Vertices[a++] = y2;
			Vertices[a++] = color[0];
			Vertices[a++] = color[1];
			Vertices[a++] = color[2];
			
			
			Vertices[a++] = x;
			Vertices[a++] = y2;
			Vertices[a++] = color[0];
			Vertices[a++] = color[1];
			Vertices[a++] = color[2];
			
			Vertices[a++] = x;
			Vertices[a++] = y;
			Vertices[a++] = color[0];
			Vertices[a++] = color[1];
			Vertices[a++] = color[2];
			
			
			Vertices[a++] = x;
			Vertices[a++] = y;
			Vertices[a++] = color[0];
			Vertices[a++] = color[1];
			Vertices[a++] = color[2];
			
			Vertices[a++] = x2;
			Vertices[a++] = y2;
			Vertices[a++] = color[0];
			Vertices[a++] = color[1];
			Vertices[a++] = color[2];
			
			
			Vertices[a++] = x2;
			Vertices[a++] = y;
			Vertices[a++] = color[0];
			Vertices[a++] = color[1];
			Vertices[a++] = color[2];
			
			Vertices[a++] = x;
			Vertices[a++] = y2;
			Vertices[a++] = color[0];
			Vertices[a++] = color[1];
			Vertices[a++] = color[2];
			
			// TO DO: build something nicer here
			GLfloat temp = color[0];
			color[0] = color[1];
			color[1] = color[2];
			color[2] = temp;
		}
		glUnmapBuffer(GL_ARRAY_BUFFER);
		
		s_ShowEFBCopyRegions.Bind();
		glBindVertexArray( s_ShowEFBCopyRegions_VAO );
		glDrawArrays(GL_LINES, 0, stats.efb_regions.size() * 2*6);

		// Restore Line Size
		SetLineWidth();

		// Clear stored regions
		stats.efb_regions.clear();
	}

	if (g_ActiveConfig.bOverlayStats)
		p = Statistics::ToString(p);

	if (g_ActiveConfig.bOverlayProjStats)
		p = Statistics::ToStringProj(p);

	// Render a shadow, and then the text.
	if (p != debugtext_buffer)
	{
		Renderer::RenderText(debugtext_buffer, 21, 21, 0xDD000000);
		Renderer::RenderText(debugtext_buffer, 20, 20, 0xFF00FFFF);
	}
}

void Renderer::RenderText(const char *text, int left, int top, u32 color)
{
	const int nBackbufferWidth = (int)GLInterface->GetBackBufferWidth();
	const int nBackbufferHeight = (int)GLInterface->GetBackBufferHeight();

	s_pfont->printMultilineText(text,
		left * 2.0f / (float)nBackbufferWidth - 1,
		1 - top * 2.0f / (float)nBackbufferHeight,
		0, nBackbufferWidth, nBackbufferHeight, color);

	GL_REPORT_ERRORD();
}

TargetRectangle Renderer::ConvertEFBRectangle(const EFBRectangle& rc)
{
	TargetRectangle result;
	result.left   = EFBToScaledX(rc.left);
	result.top    = EFBToScaledY(EFB_HEIGHT - rc.top);
	result.right  = EFBToScaledX(rc.right);
	result.bottom = EFBToScaledY(EFB_HEIGHT - rc.bottom);
	return result;
}

// Function: This function handles the OpenGL glScissor() function
// ----------------------------
// Call browser: OpcodeDecoding.cpp ExecuteDisplayList > Decode() > LoadBPReg()
//		case 0x52 > SetScissorRect()
// ----------------------------
// bpmem.scissorTL.x, y = 342x342
// bpmem.scissorBR.x, y = 981x821
// Renderer::GetTargetHeight() = the fixed ini file setting
// donkopunchstania - it appears scissorBR is the bottom right pixel inside the scissor box
// therefore the width and height are (scissorBR + 1) - scissorTL
void Renderer::SetScissorRect(const TargetRectangle& rc)
{
	glScissor(rc.left, rc.bottom, rc.GetWidth(), rc.GetHeight());
}

void Renderer::SetColorMask()
{
	// Only enable alpha channel if it's supported by the current EFB format
	GLenum ColorMask = GL_FALSE, AlphaMask = GL_FALSE;
	if (bpmem.alpha_test.TestResult() != AlphaTest::FAIL)
	{
		if (bpmem.blendmode.colorupdate)
			ColorMask = GL_TRUE;
		if (bpmem.blendmode.alphaupdate && (bpmem.zcontrol.pixel_format == PIXELFMT_RGBA6_Z24))
			AlphaMask = GL_TRUE;
	}
	glColorMask(ColorMask,  ColorMask,  ColorMask,  AlphaMask);
}

void ClearEFBCache()
{
	for (u32 i = 0; i < EFB_CACHE_WIDTH * EFB_CACHE_HEIGHT; ++i)
		s_efbCacheValid[0][i] = false;

	for (u32 i = 0; i < EFB_CACHE_WIDTH * EFB_CACHE_HEIGHT; ++i)
		s_efbCacheValid[1][i] = false;
}

void Renderer::UpdateEFBCache(EFBAccessType type, u32 cacheRectIdx, const EFBRectangle& efbPixelRc, const TargetRectangle& targetPixelRc, const u32* data)
{
	u32 cacheType = (type == PEEK_Z ? 0 : 1);

	if (!s_efbCache[cacheType][cacheRectIdx].size())
		s_efbCache[cacheType][cacheRectIdx].resize(EFB_CACHE_RECT_SIZE * EFB_CACHE_RECT_SIZE);

	u32 targetPixelRcWidth = targetPixelRc.right - targetPixelRc.left;
	u32 efbPixelRcHeight = efbPixelRc.bottom - efbPixelRc.top;
	u32 efbPixelRcWidth = efbPixelRc.right - efbPixelRc.left;

	for (u32 yCache = 0; yCache < efbPixelRcHeight; ++yCache)
	{
		u32 yEFB = efbPixelRc.top + yCache;
		u32 yPixel = (EFBToScaledY(EFB_HEIGHT - yEFB) + EFBToScaledY(EFB_HEIGHT - yEFB - 1)) / 2;
		u32 yData = yPixel - targetPixelRc.bottom;

		for (u32 xCache = 0; xCache < efbPixelRcWidth; ++xCache)
		{
			u32 xEFB = efbPixelRc.left + xCache;
			u32 xPixel = (EFBToScaledX(xEFB) + EFBToScaledX(xEFB + 1)) / 2;
			u32 xData = xPixel - targetPixelRc.left;
			s_efbCache[cacheType][cacheRectIdx][yCache * EFB_CACHE_RECT_SIZE + xCache] = data[yData * targetPixelRcWidth + xData];
		}
	}

	s_efbCacheValid[cacheType][cacheRectIdx] = true;
}

// This function allows the CPU to directly access the EFB.
// There are EFB peeks (which will read the color or depth of a pixel)
// and EFB pokes (which will change the color or depth of a pixel).
//
// The behavior of EFB peeks can only be modified by:
//	- GX_PokeAlphaRead
// The behavior of EFB pokes can be modified by:
//	- GX_PokeAlphaMode (TODO)
//	- GX_PokeAlphaUpdate (TODO)
//	- GX_PokeBlendMode (TODO)
//	- GX_PokeColorUpdate (TODO)
//	- GX_PokeDither (TODO)
//	- GX_PokeDstAlpha (TODO)
//	- GX_PokeZMode (TODO)
u32 Renderer::AccessEFB(EFBAccessType type, u32 x, u32 y, u32 poke_data)
{
	if (!g_ActiveConfig.bEFBAccessEnable)
		return 0;

	u32 cacheRectIdx = (y / EFB_CACHE_RECT_SIZE) * EFB_CACHE_WIDTH
	                 + (x / EFB_CACHE_RECT_SIZE);

	// Get the rectangular target region containing the EFB pixel
	EFBRectangle efbPixelRc;
	efbPixelRc.left = (x / EFB_CACHE_RECT_SIZE) * EFB_CACHE_RECT_SIZE;
	efbPixelRc.top = (y / EFB_CACHE_RECT_SIZE) * EFB_CACHE_RECT_SIZE;
	efbPixelRc.right = std::min(efbPixelRc.left + EFB_CACHE_RECT_SIZE, (u32)EFB_WIDTH);
	efbPixelRc.bottom = std::min(efbPixelRc.top + EFB_CACHE_RECT_SIZE, (u32)EFB_HEIGHT);

	TargetRectangle targetPixelRc = ConvertEFBRectangle(efbPixelRc);
	u32 targetPixelRcWidth = targetPixelRc.right - targetPixelRc.left;
	u32 targetPixelRcHeight = targetPixelRc.top - targetPixelRc.bottom;

	// TODO (FIX) : currently, AA path is broken/offset and doesn't return the correct pixel
	switch (type)
	{
	case PEEK_Z:
		{
			u32 z;

			if (!s_efbCacheValid[0][cacheRectIdx])
			{
				if (s_MSAASamples > 1)
				{
					// Resolve our rectangle.
					FramebufferManager::GetEFBDepthTexture(efbPixelRc);
					glBindFramebuffer(GL_READ_FRAMEBUFFER, FramebufferManager::GetResolvedFramebuffer());
				}

				u32* depthMap = new u32[targetPixelRcWidth * targetPixelRcHeight];

				glReadPixels(targetPixelRc.left, targetPixelRc.bottom, targetPixelRcWidth, targetPixelRcHeight,
				             GL_DEPTH_COMPONENT, GL_UNSIGNED_INT, depthMap);
				GL_REPORT_ERRORD();

				UpdateEFBCache(type, cacheRectIdx, efbPixelRc, targetPixelRc, depthMap);

				delete[] depthMap;
			}

			u32 xRect = x % EFB_CACHE_RECT_SIZE;
			u32 yRect = y % EFB_CACHE_RECT_SIZE;
			z = s_efbCache[0][cacheRectIdx][yRect * EFB_CACHE_RECT_SIZE + xRect];

			// Scale the 32-bit value returned by glReadPixels to a 24-bit
			// value (GC uses a 24-bit Z-buffer).
			// TODO: in RE0 this value is often off by one, which causes lighting to disappear
			if(bpmem.zcontrol.pixel_format == PIXELFMT_RGB565_Z16)
			{
				// if Z is in 16 bit format you must return a 16 bit integer
				z = z >> 16;
			}
			else
			{
				z = z >> 8;
			}
			return z;
		}

	case PEEK_COLOR: // GXPeekARGB
		{
			// Although it may sound strange, this really is A8R8G8B8 and not RGBA or 24-bit...

			// Tested in Killer 7, the first 8bits represent the alpha value which is used to
			// determine if we're aiming at an enemy (0x80 / 0x88) or not (0x70)
			// Wind Waker is also using it for the pictograph to determine the color of each pixel

			u32 color;

			if (!s_efbCacheValid[1][cacheRectIdx])
			{
				if (s_MSAASamples > 1)
				{
					// Resolve our rectangle.
					FramebufferManager::GetEFBColorTexture(efbPixelRc);
					glBindFramebuffer(GL_READ_FRAMEBUFFER, FramebufferManager::GetResolvedFramebuffer());
				}

				u32* colorMap = new u32[targetPixelRcWidth * targetPixelRcHeight];

				glReadPixels(targetPixelRc.left, targetPixelRc.bottom, targetPixelRcWidth, targetPixelRcHeight,
				             GL_BGRA, GL_UNSIGNED_INT_8_8_8_8_REV, colorMap);
				GL_REPORT_ERRORD();

				UpdateEFBCache(type, cacheRectIdx, efbPixelRc, targetPixelRc, colorMap);

				delete[] colorMap;
			}

			u32 xRect = x % EFB_CACHE_RECT_SIZE;
			u32 yRect = y % EFB_CACHE_RECT_SIZE;
			color = s_efbCache[1][cacheRectIdx][yRect * EFB_CACHE_RECT_SIZE + xRect];

			// check what to do with the alpha channel (GX_PokeAlphaRead)
			PixelEngine::UPEAlphaReadReg alpha_read_mode;
			PixelEngine::Read16((u16&)alpha_read_mode, PE_ALPHAREAD);

			if (bpmem.zcontrol.pixel_format == PIXELFMT_RGBA6_Z24)
			{
				color = RGBA8ToRGBA6ToRGBA8(color);
			}
			else if (bpmem.zcontrol.pixel_format == PIXELFMT_RGB565_Z16)
			{
				color = RGBA8ToRGB565ToRGBA8(color);
			}
			if(bpmem.zcontrol.pixel_format != PIXELFMT_RGBA6_Z24)
			{
				color |= 0xFF000000;
			}
			if(alpha_read_mode.ReadMode == 2) return color; // GX_READ_NONE
			else if(alpha_read_mode.ReadMode == 1) return (color | 0xFF000000); // GX_READ_FF
			else /*if(alpha_read_mode.ReadMode == 0)*/ return (color & 0x00FFFFFF); // GX_READ_00
		}

	case POKE_COLOR:
	case POKE_Z:
		// TODO: Implement. One way is to draw a tiny pixel-sized rectangle at
		// the exact location. Note: EFB pokes are susceptible to Z-buffering
		// and perhaps blending.
		//WARN_LOG(VIDEOINTERFACE, "This is probably some kind of software rendering");
		break;

	default:
		break;
	}

	return 0;
}

// Called from VertexShaderManager
void Renderer::UpdateViewport(Matrix44& vpCorrection)
{
	// reversed gxsetviewport(xorig, yorig, width, height, nearz, farz)
	// [0] = width/2
	// [1] = height/2
	// [2] = 16777215 * (farz - nearz)
	// [3] = xorig + width/2 + 342
	// [4] = yorig + height/2 + 342
	// [5] = 16777215 * farz

	int scissorXOff = bpmem.scissorOffset.x * 2;
	int scissorYOff = bpmem.scissorOffset.y * 2;

	// TODO: ceil, floor or just cast to int?
	int X = EFBToScaledX((int)ceil(xfregs.viewport.xOrig - xfregs.viewport.wd - (float)scissorXOff));
	int Y = EFBToScaledY((int)ceil((float)EFB_HEIGHT - xfregs.viewport.yOrig + xfregs.viewport.ht + (float)scissorYOff));
	int Width = EFBToScaledX((int)ceil(2.0f * xfregs.viewport.wd));
	int Height = EFBToScaledY((int)ceil(-2.0f * xfregs.viewport.ht));
	double GLNear = (xfregs.viewport.farZ - xfregs.viewport.zRange) / 16777216.0f;
	double GLFar = xfregs.viewport.farZ / 16777216.0f;
	if (Width < 0)
	{
		X += Width;
		Width *= -1;
	}
	if (Height < 0)
	{
		Y += Height;
		Height *= -1;
	}

	// OpenGL does not require any viewport correct
	Matrix44::LoadIdentity(vpCorrection);

	// Update the view port
	glViewport(X, Y, Width, Height);
	glDepthRange(GLNear, GLFar);
}

void Renderer::ClearScreen(const EFBRectangle& rc, bool colorEnable, bool alphaEnable, bool zEnable, u32 color, u32 z)
{
	ResetAPIState();

	// color
	GLboolean const
		color_mask = colorEnable ? GL_TRUE : GL_FALSE,
		alpha_mask = alphaEnable ? GL_TRUE : GL_FALSE;
	glColorMask(color_mask,  color_mask,  color_mask,  alpha_mask);

	glClearColor(
		float((color >> 16) & 0xFF) / 255.0f,
		float((color >> 8) & 0xFF) / 255.0f,
		float((color >> 0) & 0xFF) / 255.0f,
		float((color >> 24) & 0xFF) / 255.0f);

	// depth
	glDepthMask(zEnable ? GL_TRUE : GL_FALSE);

	glClearDepth(float(z & 0xFFFFFF) / float(0xFFFFFF));

	// Update rect for clearing the picture
	glEnable(GL_SCISSOR_TEST);

	TargetRectangle const targetRc = ConvertEFBRectangle(rc);
	glScissor(targetRc.left, targetRc.bottom, targetRc.GetWidth(), targetRc.GetHeight());

	// glColorMask/glDepthMask/glScissor affect glClear (glViewport does not)
	glClear(GL_COLOR_BUFFER_BIT | GL_DEPTH_BUFFER_BIT);

	RestoreAPIState();

	ClearEFBCache();
}

void Renderer::ReinterpretPixelData(unsigned int convtype)
{
	// TODO
}

void Renderer::SetBlendMode(bool forceUpdate)
{
	// Our render target always uses an alpha channel, so we need to override the blend functions to assume a destination alpha of 1 if the render target isn't supposed to have an alpha channel
	// Example: D3DBLEND_DESTALPHA needs to be D3DBLEND_ONE since the result without an alpha channel is assumed to always be 1.
	bool target_has_alpha = bpmem.zcontrol.pixel_format == PIXELFMT_RGBA6_Z24;
	
	bool useDstAlpha = !g_ActiveConfig.bDstAlphaPass && bpmem.dstalpha.enable && bpmem.blendmode.alphaupdate && target_has_alpha;
	bool useDualSource = useDstAlpha && g_ActiveConfig.backend_info.bSupportsDualSourceBlend;
	
	const GLenum glSrcFactors[8] =
	{
		GL_ZERO,
		GL_ONE,
		GL_DST_COLOR,
		GL_ONE_MINUS_DST_COLOR,
		(useDualSource)  ? GL_SRC1_ALPHA : (GLenum)GL_SRC_ALPHA,
		(useDualSource)  ? GL_ONE_MINUS_SRC1_ALPHA : (GLenum)GL_ONE_MINUS_SRC_ALPHA,
		(target_has_alpha) ? GL_DST_ALPHA : (GLenum)GL_ONE,
		(target_has_alpha) ? GL_ONE_MINUS_DST_ALPHA : (GLenum)GL_ZERO
	};
	const GLenum glDestFactors[8] =
	{
		GL_ZERO,
		GL_ONE,
		GL_SRC_COLOR,
		GL_ONE_MINUS_SRC_COLOR,
		(useDualSource)  ? GL_SRC1_ALPHA : (GLenum)GL_SRC_ALPHA,
		(useDualSource)  ? GL_ONE_MINUS_SRC1_ALPHA : (GLenum)GL_ONE_MINUS_SRC_ALPHA,
		(target_has_alpha) ? GL_DST_ALPHA : (GLenum)GL_ONE,
		(target_has_alpha) ? GL_ONE_MINUS_DST_ALPHA : (GLenum)GL_ZERO
	};

	// blend mode bit mask
	// 0 - blend enable
	// 1 - dst alpha enabled
	// 2 - reverse subtract enable (else add)
	// 3-5 - srcRGB function
	// 6-8 - dstRGB function

	u32 newval = useDualSource << 1;
	newval |= bpmem.blendmode.subtract << 2;

	if (bpmem.blendmode.subtract)
		newval |= 0x0049;   // enable blending src 1 dst 1
	else if (bpmem.blendmode.blendenable)
	{
		newval |= 1;    // enable blending
		newval |= bpmem.blendmode.srcfactor << 3;
		newval |= bpmem.blendmode.dstfactor << 6;
	}

	u32 changes = forceUpdate ? 0xFFFFFFFF : newval ^ s_blendMode;

	if (changes & 1)
		// blend enable change
		(newval & 1) ? glEnable(GL_BLEND) : glDisable(GL_BLEND);

	if (changes & 4)
	{
		// subtract enable change
		GLenum equation = newval & 4 ? GL_FUNC_REVERSE_SUBTRACT : GL_FUNC_ADD;
		GLenum equationAlpha = useDualSource ? GL_FUNC_ADD : equation;
		
		glBlendEquationSeparate(equation, equationAlpha);
	}

	if (changes & 0x1FA)
	{
		u32 srcidx = (newval >> 3) & 7;
		u32 dstidx = (newval >> 6) & 7;
		GLenum srcFactor = glSrcFactors[srcidx];
		GLenum dstFactor = glDestFactors[dstidx];

		// adjust alpha factors
		if (useDualSource)
		{
			srcidx = GX_BL_ONE;
			dstidx = GX_BL_ZERO;
		}	
		else
		{
			// we can't use GL_DST_COLOR or GL_ONE_MINUS_DST_COLOR for source in alpha channel so use their alpha equivalent instead
			if (srcidx == GX_BL_DSTCLR) srcidx = GX_BL_DSTALPHA;
			if (srcidx == GX_BL_INVDSTCLR) srcidx = GX_BL_INVDSTALPHA;

			// we can't use GL_SRC_COLOR or GL_ONE_MINUS_SRC_COLOR for destination in alpha channel so use their alpha equivalent instead
			if (dstidx == GX_BL_SRCCLR) dstidx = GX_BL_SRCALPHA;
			if (dstidx == GX_BL_INVSRCCLR) dstidx = GX_BL_INVSRCALPHA;
		}		
		GLenum srcFactorAlpha = glSrcFactors[srcidx];
		GLenum dstFactorAlpha = glDestFactors[dstidx];
		// blend RGB change
		glBlendFuncSeparate(srcFactor, dstFactor, srcFactorAlpha, dstFactorAlpha);
	}
	s_blendMode = newval;
}

void DumpFrame(const std::vector<u8>& data, int w, int h)
{
#if defined(HAVE_LIBAV) || defined(_WIN32)
		if (g_ActiveConfig.bDumpFrames && !data.empty())
		{
			AVIDump::AddFrame(&data[0], w, h);
		}
#endif
}

// This function has the final picture. We adjust the aspect ratio here.
void Renderer::Swap(u32 xfbAddr, FieldType field, u32 fbWidth, u32 fbHeight,const EFBRectangle& rc,float Gamma)
{
	static int w = 0, h = 0;
	if (g_bSkipCurrentFrame || (!XFBWrited && !g_ActiveConfig.RealXFBEnabled()) || !fbWidth || !fbHeight)
	{
		DumpFrame(frame_data, w, h);
		Core::Callback_VideoCopiedToXFB(false);
		return;
	}

	if (field == FIELD_LOWER) xfbAddr -= fbWidth * 2;
	u32 xfbCount = 0;
	const XFBSourceBase* const* xfbSourceList = FramebufferManager::GetXFBSource(xfbAddr, fbWidth, fbHeight, xfbCount);
	if (g_ActiveConfig.VirtualXFBEnabled() && (!xfbSourceList || xfbCount == 0))
	{
		DumpFrame(frame_data, w, h);
		Core::Callback_VideoCopiedToXFB(false);
		return;
	}

	ResetAPIState();

	PostProcessing::Update(s_backbuffer_width, s_backbuffer_height);
	UpdateDrawRectangle(s_backbuffer_width, s_backbuffer_height);
	TargetRectangle flipped_trc = GetTargetRectangle();

	// Flip top and bottom for some reason; TODO: Fix the code to suck less?
	int tmp = flipped_trc.top;
	flipped_trc.top = flipped_trc.bottom;
	flipped_trc.bottom = tmp;
	
	GL_REPORT_ERRORD();

	// Copy the framebuffer to screen.

	const XFBSourceBase* xfbSource = NULL;

	if(g_ActiveConfig.bUseXFB)
	{
		// Render to the real/postprocessing buffer now.
		PostProcessing::BindTargetFramebuffer();
		
		// draw each xfb source
		glBindFramebuffer(GL_READ_FRAMEBUFFER, FramebufferManager::GetXFBFramebuffer());

		for (u32 i = 0; i < xfbCount; ++i)
		{
			xfbSource = xfbSourceList[i];

			MathUtil::Rectangle<float> drawRc;

			if (g_ActiveConfig.bUseRealXFB)
			{
				drawRc.top = flipped_trc.top;
				drawRc.bottom = flipped_trc.bottom;
				drawRc.left = flipped_trc.left;
				drawRc.right = flipped_trc.right;
			}
			else
			{
				// use virtual xfb with offset
				int xfbHeight = xfbSource->srcHeight;
				int xfbWidth = xfbSource->srcWidth;
				int hOffset = ((s32)xfbSource->srcAddr - (s32)xfbAddr) / ((s32)fbWidth * 2);
				
				drawRc.top = flipped_trc.top - hOffset * flipped_trc.GetHeight() / fbHeight;
				drawRc.bottom = flipped_trc.top - (hOffset + xfbHeight) * flipped_trc.GetHeight() / fbHeight;
				drawRc.left = flipped_trc.left + (flipped_trc.GetWidth() - xfbWidth * flipped_trc.GetWidth() / fbWidth)/2;
				drawRc.right = flipped_trc.left + (flipped_trc.GetWidth() + xfbWidth * flipped_trc.GetWidth() / fbWidth)/2;
				
				// The following code disables auto stretch.  Kept for reference.
				// scale draw area for a 1 to 1 pixel mapping with the draw target
				//float vScale = (float)fbHeight / (float)flipped_trc.GetHeight();
				//float hScale = (float)fbWidth / (float)flipped_trc.GetWidth();
				//drawRc.top *= vScale;
				//drawRc.bottom *= vScale;
				//drawRc.left *= hScale;
				//drawRc.right *= hScale;
			}
			// Tell the OSD Menu about the current internal resolution
			OSDInternalW = xfbSource->sourceRc.GetWidth(); OSDInternalH = xfbSource->sourceRc.GetHeight();

			MathUtil::Rectangle<float> sourceRc;
			sourceRc.left = xfbSource->sourceRc.left;
			sourceRc.right = xfbSource->sourceRc.right;
			sourceRc.top = xfbSource->sourceRc.top;
			sourceRc.bottom = xfbSource->sourceRc.bottom;

			xfbSource->Draw(sourceRc, drawRc, 0, 0);
		}
	}
	else
	{
		TargetRectangle targetRc = ConvertEFBRectangle(rc);
		
		// for msaa mode, we must resolve the efb content to non-msaa
		FramebufferManager::ResolveAndGetRenderTarget(rc);
		
		// Render to the real/postprocessing buffer now. (resolve have changed this in msaa mode)
		PostProcessing::BindTargetFramebuffer();
		
		// always the non-msaa fbo
		GLuint fb = s_MSAASamples>1?FramebufferManager::GetResolvedFramebuffer():FramebufferManager::GetEFBFramebuffer();
			
		glBindFramebuffer(GL_READ_FRAMEBUFFER, fb);
		glBlitFramebuffer(targetRc.left, targetRc.bottom, targetRc.right, targetRc.top,
			flipped_trc.left, flipped_trc.bottom, flipped_trc.right, flipped_trc.top,
			GL_COLOR_BUFFER_BIT, GL_LINEAR);
	}
	
	PostProcessing::BlitToScreen();

	glBindFramebuffer(GL_READ_FRAMEBUFFER, 0);

	// Save screenshot
	if (s_bScreenshot)
	{
		std::lock_guard<std::mutex> lk(s_criticalScreenshot);
		SaveScreenshot(s_sScreenshotName, flipped_trc);
		// Reset settings
		s_sScreenshotName.clear();
		s_bScreenshot = false;
	}

	// Frame dumps are handled a little differently in Windows
#if defined _WIN32 || defined HAVE_LIBAV
	if (g_ActiveConfig.bDumpFrames)
	{
		std::lock_guard<std::mutex> lk(s_criticalScreenshot);
		if (frame_data.empty() || w != flipped_trc.GetWidth() ||
		             h != flipped_trc.GetHeight())
		{
			w = flipped_trc.GetWidth();
			h = flipped_trc.GetHeight();
			frame_data.resize(3 * w * h);
		}
		glPixelStorei(GL_PACK_ALIGNMENT, 1);
		glReadPixels(flipped_trc.left, flipped_trc.bottom, w, h, GL_BGR, GL_UNSIGNED_BYTE, &frame_data[0]);
		if (GL_REPORT_ERROR() == GL_NO_ERROR && w > 0 && h > 0)
		{
			if (!bLastFrameDumped)
			{
				#ifdef _WIN32
					bAVIDumping = AVIDump::Start(EmuWindow::GetParentWnd(), w, h);
				#else
					bAVIDumping = AVIDump::Start(w, h);
				#endif
				if (!bAVIDumping)
					OSD::AddMessage("AVIDump Start failed", 2000);
				else
				{
					OSD::AddMessage(StringFromFormat(
								"Dumping Frames to \"%sframedump0.avi\" (%dx%d RGB24)",
								File::GetUserPath(D_DUMPFRAMES_IDX).c_str(), w, h).c_str(), 2000);
				}
			}
			if (bAVIDumping)
			{
				#ifndef _WIN32
					FlipImageData(&frame_data[0], w, h);
				#endif
					
					AVIDump::AddFrame(&frame_data[0], w, h);
			}

			bLastFrameDumped = true;
		}
		else
			NOTICE_LOG(VIDEO, "Error reading framebuffer");
	}
	else
	{
		if (bLastFrameDumped && bAVIDumping)
		{
			std::vector<u8>().swap(frame_data);
			w = h = 0;
			AVIDump::Stop();
			bAVIDumping = false;
			OSD::AddMessage("Stop dumping frames", 2000);
		}
		bLastFrameDumped = false;
	}
#else
	if (g_ActiveConfig.bDumpFrames)
	{
		std::lock_guard<std::mutex> lk(s_criticalScreenshot);
		std::string movie_file_name;
		w = GetTargetRectangle().GetWidth();
		h = GetTargetRectangle().GetHeight();
		frame_data.resize(3 * w * h);
		glPixelStorei(GL_PACK_ALIGNMENT, 1);
		glReadPixels(GetTargetRectangle().left, GetTargetRectangle().bottom, w, h, GL_BGR, GL_UNSIGNED_BYTE, &frame_data[0]);
		if (GL_REPORT_ERROR() == GL_NO_ERROR)
		{
			if (!bLastFrameDumped)
			{
				movie_file_name = File::GetUserPath(D_DUMPFRAMES_IDX) + "framedump.raw";
				pFrameDump.Open(movie_file_name, "wb");
				if (!pFrameDump)
					OSD::AddMessage("Error opening framedump.raw for writing.", 2000);
				else
				{
					OSD::AddMessage(StringFromFormat("Dumping Frames to \"%s\" (%dx%d RGB24)", movie_file_name.c_str(), w, h).c_str(), 2000);
				}
			}
			if (pFrameDump)
			{
				FlipImageData(&frame_data[0], w, h);
				pFrameDump.WriteBytes(&frame_data[0], w * 3 * h);
				pFrameDump.Flush();
			}
			bLastFrameDumped = true;
		}
	}
	else
	{
		if (bLastFrameDumped)
			pFrameDump.Close();
		bLastFrameDumped = false;
	}
#endif

	// Finish up the current frame, print some stats

	SetWindowSize(fbWidth, fbHeight);

	GLInterface->Update(); // just updates the render window position and the backbuffer size

	bool xfbchanged = false;

	if (FramebufferManagerBase::LastXfbWidth() != fbWidth || FramebufferManagerBase::LastXfbHeight() != fbHeight)
	{
		xfbchanged = true;
		unsigned int const last_w = (fbWidth < 1 || fbWidth > MAX_XFB_WIDTH) ? MAX_XFB_WIDTH : fbWidth;
		unsigned int const last_h = (fbHeight < 1 || fbHeight > MAX_XFB_HEIGHT) ? MAX_XFB_HEIGHT : fbHeight;
		FramebufferManagerBase::SetLastXfbWidth(last_w);
		FramebufferManagerBase::SetLastXfbHeight(last_h);
	}

	bool WindowResized = false;
	int W = (int)GLInterface->GetBackBufferWidth();
	int H = (int)GLInterface->GetBackBufferHeight();
	if (W != s_backbuffer_width || H != s_backbuffer_height || s_LastEFBScale != g_ActiveConfig.iEFBScale)
	{
		WindowResized = true;
		s_backbuffer_width = W;
		s_backbuffer_height = H;
		s_LastEFBScale = g_ActiveConfig.iEFBScale;
	}

	if (xfbchanged || WindowResized || (s_LastMultisampleMode != g_ActiveConfig.iMultisampleMode))
	{
		UpdateDrawRectangle(s_backbuffer_width, s_backbuffer_height);

		if (CalculateTargetSize(s_backbuffer_width, s_backbuffer_height) || s_LastMultisampleMode != g_ActiveConfig.iMultisampleMode)
		{
			s_LastMultisampleMode = g_ActiveConfig.iMultisampleMode;
			s_MSAASamples = GetNumMSAASamples(s_LastMultisampleMode);
			s_MSAACoverageSamples = GetNumMSAACoverageSamples(s_LastMultisampleMode);
			ApplySSAASettings();
			
			delete g_framebuffer_manager;
			g_framebuffer_manager = new FramebufferManager(s_target_width, s_target_height,
				s_MSAASamples, s_MSAACoverageSamples);
		}
	}

	if (XFBWrited)
		s_fps = UpdateFPSCounter();
	// ---------------------------------------------------------------------
	GL_REPORT_ERRORD();
	
	glEnable(GL_BLEND);
	glBlendFunc(GL_SRC_ALPHA, GL_ONE_MINUS_SRC_ALPHA);

	DrawDebugInfo();
	DrawDebugText();

	GL_REPORT_ERRORD();

	OSD::DrawMessages();
	GL_REPORT_ERRORD();

	// Copy the rendered frame to the real window
	GLInterface->Swap();

	GL_REPORT_ERRORD();

	// Clear framebuffer
	if(!g_ActiveConfig.bAnaglyphStereo)
	{
		glClearColor(0, 0, 0, 0);
		glClear(GL_COLOR_BUFFER_BIT);
	}

	GL_REPORT_ERRORD();

	if(s_vsync != g_ActiveConfig.IsVSync())
	{
		s_vsync = g_ActiveConfig.IsVSync();
		GLInterface->SwapInterval(s_vsync);
	}

	// Clean out old stuff from caches. It's not worth it to clean out the shader caches.
	DLCache::ProgressiveCleanup();
	TextureCache::Cleanup();

	frameCount++;

	GFX_DEBUGGER_PAUSE_AT(NEXT_FRAME, true);

	// Begin new frame
	// Set default viewport and scissor, for the clear to work correctly
	// New frame
	stats.ResetFrame();

	// Render to the framebuffer.
	FramebufferManager::SetFramebuffer(0);

	GL_REPORT_ERRORD();

	RestoreAPIState();

	GL_REPORT_ERRORD();
	g_Config.iSaveTargetId = 0;

	UpdateActiveConfig();
	TextureCache::OnConfigChanged(g_ActiveConfig);

	// For testing zbuffer targets.
	// Renderer::SetZBufferRender();
	// SaveTexture("tex.tga", GL_TEXTURE_RECTANGLE_ARB, s_FakeZTarget,
	//	      GetTargetWidth(), GetTargetHeight());
	Core::Callback_VideoCopiedToXFB(XFBWrited || (g_ActiveConfig.bUseXFB && g_ActiveConfig.bUseRealXFB));
	XFBWrited = false;

	// Invalidate EFB cache
	ClearEFBCache();
}

// ALWAYS call RestoreAPIState for each ResetAPIState call you're doing
void Renderer::ResetAPIState()
{
	// Gets us to a reasonably sane state where it's possible to do things like
	// image copies with textured quads, etc.
	glDisable(GL_SCISSOR_TEST);
	glDisable(GL_DEPTH_TEST);
	glDisable(GL_CULL_FACE);
	glDisable(GL_BLEND);
	glDepthMask(GL_FALSE);
	glColorMask(GL_TRUE, GL_TRUE, GL_TRUE, GL_TRUE);
	
	
	if(g_ActiveConfig.backend_info.bSupportsPrimitiveRestart)
	{
		glDisable(GL_PRIMITIVE_RESTART);
	}
}

void Renderer::RestoreAPIState()
{
	// Gets us back into a more game-like state.
	glEnable(GL_SCISSOR_TEST);
	SetGenerationMode();
	BPFunctions::SetScissor();
	SetColorMask();
	SetDepthMode();
	SetBlendMode(true);
	VertexShaderManager::SetViewportChanged();

	glPolygonMode(GL_FRONT_AND_BACK, g_ActiveConfig.bWireFrame ? GL_LINE : GL_FILL);
	
	VertexManager *vm = (OGL::VertexManager*)g_vertex_manager;
	glBindBuffer(GL_ARRAY_BUFFER, vm->m_vertex_buffers);
	vm->m_last_vao = 0;
	
	TextureCache::SetStage();
	
	if(g_ActiveConfig.backend_info.bSupportsPrimitiveRestart)
	{
		glEnable(GL_PRIMITIVE_RESTART);
		glPrimitiveRestartIndex(65535);
	}
}

void Renderer::SetGenerationMode()
{
	// none, ccw, cw, ccw
	if (bpmem.genMode.cullmode > 0)
	{
		glEnable(GL_CULL_FACE);
		glFrontFace(bpmem.genMode.cullmode == 2 ? GL_CCW : GL_CW);
	}
	else
		glDisable(GL_CULL_FACE);
}

void Renderer::SetDepthMode()
{
	const GLenum glCmpFuncs[8] =
	{
		GL_NEVER,
		GL_LESS,
		GL_EQUAL,
		GL_LEQUAL,
		GL_GREATER,
		GL_NOTEQUAL,
		GL_GEQUAL,
		GL_ALWAYS
	};

	if (bpmem.zmode.testenable)
	{
		glEnable(GL_DEPTH_TEST);
		glDepthMask(bpmem.zmode.updateenable ? GL_TRUE : GL_FALSE);
		glDepthFunc(glCmpFuncs[bpmem.zmode.func]);
	}
	else
	{
		// if the test is disabled write is disabled too
		// TODO: When PE performance metrics are being emulated via occlusion queries, we should (probably?) enable depth test with depth function ALWAYS here
		glDisable(GL_DEPTH_TEST);
		glDepthMask(GL_FALSE);
	}
}

void Renderer::SetLogicOpMode()
{
	const GLenum glLogicOpCodes[16] =
	{
		GL_CLEAR,
		GL_AND,
		GL_AND_REVERSE,
		GL_COPY,
		GL_AND_INVERTED,
		GL_NOOP,
		GL_XOR,
		GL_OR,
		GL_NOR,
		GL_EQUIV,
		GL_INVERT,
		GL_OR_REVERSE,
		GL_COPY_INVERTED,
		GL_OR_INVERTED,
		GL_NAND,
		GL_SET
	};

	if (bpmem.blendmode.logicopenable)
	{
		glEnable(GL_COLOR_LOGIC_OP);
		glLogicOp(glLogicOpCodes[bpmem.blendmode.logicmode]);
	}
	else
	{
		glDisable(GL_COLOR_LOGIC_OP);
	}
}

void Renderer::SetDitherMode()
{
	if (bpmem.blendmode.dither)
		glEnable(GL_DITHER);
	else
		glDisable(GL_DITHER);
}

void Renderer::SetLineWidth()
{
	float fratio = xfregs.viewport.wd != 0 ?
		((float)Renderer::GetTargetWidth() / EFB_WIDTH) : 1.0f;
	if (bpmem.lineptwidth.linesize > 0)
		// scale by ratio of widths
		glLineWidth((float)bpmem.lineptwidth.linesize * fratio / 6.0f);
	if (bpmem.lineptwidth.pointsize > 0)
		glPointSize((float)bpmem.lineptwidth.pointsize * fratio / 6.0f);
}

void Renderer::SetSamplerState(int stage, int texindex)
{
	auto const& tex = bpmem.tex[texindex];
	auto const& tm0 = tex.texMode0[stage];
	auto const& tm1 = tex.texMode1[stage];
	
	g_sampler_cache->SetSamplerState((texindex * 4) + stage, tm0, tm1);
}

void Renderer::SetInterlacingMode()
{
	// TODO
}

void Renderer::FlipImageData(u8 *data, int w, int h)
{
	// Flip image upside down. Damn OpenGL.
	for (int y = 0; y < h / 2; y++)
	{
		for(int x = 0; x < w; x++)
		{
			std::swap(data[(y * w + x) * 3],     data[((h - 1 - y) * w + x) * 3]);
			std::swap(data[(y * w + x) * 3 + 1], data[((h - 1 - y) * w + x) * 3 + 1]);
			std::swap(data[(y * w + x) * 3 + 2], data[((h - 1 - y) * w + x) * 3 + 2]);
		}
	}
}

}

// TODO: remove
extern bool g_aspect_wide;

#if defined(HAVE_WX) && HAVE_WX
void TakeScreenshot(ScrStrct* threadStruct)
{
	// These will contain the final image size
	float FloatW = (float)threadStruct->W;
	float FloatH = (float)threadStruct->H;

	// Handle aspect ratio for the final ScrStrct to look exactly like what's on screen.
	if (g_ActiveConfig.iAspectRatio != ASPECT_STRETCH)
	{
		bool use16_9 = g_aspect_wide;

		// Check for force-settings and override.
		if (g_ActiveConfig.iAspectRatio == ASPECT_FORCE_16_9)
			use16_9 = true;
		else if (g_ActiveConfig.iAspectRatio == ASPECT_FORCE_4_3)
			use16_9 = false;

		float Ratio = (FloatW / FloatH) / (!use16_9 ? (4.0f / 3.0f) : (16.0f / 9.0f));

		// If ratio > 1 the picture is too wide and we have to limit the width.
		if (Ratio > 1)
			FloatW /= Ratio;
		// ratio == 1 or the image is too high, we have to limit the height.
		else
			FloatH *= Ratio;

		// This is a bit expensive on high resolutions
		threadStruct->img->Rescale((int)FloatW, (int)FloatH, wxIMAGE_QUALITY_HIGH);
	}

	// Save the screenshot and finally kill the wxImage object
	// This is really expensive when saving to PNG, but not at all when using BMP
	threadStruct->img->SaveFile(StrToWxStr(threadStruct->filename),
		wxBITMAP_TYPE_PNG);
	threadStruct->img->Destroy();

	// Show success messages
	OSD::AddMessage(StringFromFormat("Saved %i x %i %s", (int)FloatW, (int)FloatH,
		threadStruct->filename.c_str()).c_str(), 2000);
	delete threadStruct;
}
#endif

namespace OGL
{

bool Renderer::SaveScreenshot(const std::string &filename, const TargetRectangle &back_rc)
{
	u32 W = back_rc.GetWidth();
	u32 H = back_rc.GetHeight();
	u8 *data = (u8 *)malloc((sizeof(u8) * 3 * W * H));
	glPixelStorei(GL_PACK_ALIGNMENT, 1);

	glReadPixels(back_rc.left, back_rc.bottom, W, H, GL_RGB, GL_UNSIGNED_BYTE, data);

	// Show failure message
	if (GL_REPORT_ERROR() != GL_NO_ERROR)
	{
		free(data);
		OSD::AddMessage("Error capturing or saving screenshot.", 2000);
		return false;
	}

	// Turn image upside down
	FlipImageData(data, W, H);

#if defined(HAVE_WX) && HAVE_WX
	// Create wxImage
	wxImage *a = new wxImage(W, H, data);

	if (scrshotThread.joinable())
		scrshotThread.join();

	ScrStrct *threadStruct = new ScrStrct;
	threadStruct->filename = filename;
	threadStruct->img = a;
	threadStruct->H = H; threadStruct->W = W;

	scrshotThread = std::thread(TakeScreenshot, threadStruct);
#ifdef _WIN32
	SetThreadPriority(scrshotThread.native_handle(), THREAD_PRIORITY_BELOW_NORMAL);
#endif
	bool result = true;

	OSD::AddMessage("Saving Screenshot... ", 2000);

#else
	bool result = SaveTGA(filename.c_str(), W, H, data);
	free(data);
#endif

	return result;
}

}<|MERGE_RESOLUTION|>--- conflicted
+++ resolved
@@ -398,11 +398,7 @@
 				g_ogl_config.gl_renderer,
 				g_ogl_config.gl_version).c_str(), 5000);
 	
-<<<<<<< HEAD
-	OSD::AddMessage(StringFromFormat("Missing Extensions: %s%s%s%s%s%s%s%s%s",
-=======
-	WARN_LOG(VIDEO,"Missing OGL Extensions: %s%s%s%s%s%s%s%s",
->>>>>>> 4c40e70b
+	WARN_LOG(VIDEO,"Missing OGL Extensions: %s%s%s%s%s%s%s%s%s",
 			g_ActiveConfig.backend_info.bSupportsDualSourceBlend ? "" : "DualSourceBlend ",
 			g_ActiveConfig.backend_info.bSupportsGLSLUBO ? "" : "UniformBuffer ",
 			g_ActiveConfig.backend_info.bSupportsPrimitiveRestart ? "" : "PrimitiveRestart ",
