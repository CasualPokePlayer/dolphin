--- conflicted
+++ resolved
@@ -78,12 +78,7 @@
     void SetInputSampleRateDivisor(unsigned int rate_divisor);
     unsigned int GetInputSampleRateDivisor() const;
     void SetVolume(unsigned int lvolume, unsigned int rvolume);
-<<<<<<< HEAD
-    int GetLeftVolume() const;
-    int GetRightVolume() const;
-=======
     std::pair<s32, s32> GetVolume() const;
->>>>>>> 3cd82b61
     unsigned int AvailableSamples() const;
 
   private:
