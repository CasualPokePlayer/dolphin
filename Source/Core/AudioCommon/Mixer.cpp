--- conflicted
+++ resolved
@@ -262,45 +262,33 @@
 void Mixer::PushSamples(const short* samples, unsigned int num_samples)
 {
   m_dma_mixer.PushSamples(samples, num_samples);
-<<<<<<< HEAD
-  int sample_rate = m_dma_mixer.GetInputSampleRate();
-  int l_volume = m_dma_mixer.GetLeftVolume();
-  int r_volume = m_dma_mixer.GetRightVolume();
+  int sample_rate_divisor = m_dma_mixer.GetInputSampleRateDivisor();
+  auto volume = m_dma_mixer.GetVolume();
   if (m_log_dsp_audio)
-    m_wave_writer_dsp.AddStereoSamplesBE(samples, num_samples, sample_rate);
-  if (g_dsp_add_samples_func)
-    g_dsp_add_samples_func(samples, num_samples, sample_rate, l_volume, r_volume);
-=======
-  if (m_log_dsp_audio)
-  {
-    int sample_rate_divisor = m_dma_mixer.GetInputSampleRateDivisor();
-    auto volume = m_dma_mixer.GetVolume();
+  {
     m_wave_writer_dsp.AddStereoSamplesBE(samples, num_samples, sample_rate_divisor, volume.first,
                                          volume.second);
   }
->>>>>>> 3cd82b61
+  if (g_dsp_add_samples_func)
+  {
+    g_dsp_add_samples_func(samples, num_samples, sample_rate_divisor, volume.first, volume.second);
+  }
 }
 
 void Mixer::PushStreamingSamples(const short* samples, unsigned int num_samples)
 {
   m_streaming_mixer.PushSamples(samples, num_samples);
-<<<<<<< HEAD
-  int sample_rate = m_streaming_mixer.GetInputSampleRate();
-  int l_volume = m_streaming_mixer.GetLeftVolume();
-  int r_volume = m_streaming_mixer.GetRightVolume();
+  int sample_rate_divisor = m_streaming_mixer.GetInputSampleRateDivisor();
+  auto volume = m_streaming_mixer.GetVolume();
   if (m_log_dtk_audio)
-    m_wave_writer_dtk.AddStereoSamplesBE(samples, num_samples, sample_rate);
-  if (g_dtk_add_samples_func)
-    g_dtk_add_samples_func(samples, num_samples, sample_rate, l_volume, r_volume);
-=======
-  if (m_log_dtk_audio)
-  {
-    int sample_rate_divisor = m_streaming_mixer.GetInputSampleRateDivisor();
-    auto volume = m_streaming_mixer.GetVolume();
+  {
     m_wave_writer_dtk.AddStereoSamplesBE(samples, num_samples, sample_rate_divisor, volume.first,
                                          volume.second);
   }
->>>>>>> 3cd82b61
+  if (g_dtk_add_samples_func)
+  {
+    g_dtk_add_samples_func(samples, num_samples, sample_rate_divisor, volume.first, volume.second);
+  }
 }
 
 void Mixer::PushWiimoteSpeakerSamples(const short* samples, unsigned int num_samples,
@@ -461,20 +449,9 @@
   m_RVolume.store(rvolume + (rvolume >> 7));
 }
 
-<<<<<<< HEAD
-int Mixer::MixerFifo::GetLeftVolume() const
-{
-  return m_LVolume.load();
-}
-
-int Mixer::MixerFifo::GetRightVolume() const
-{
-  return m_RVolume.load();
-=======
 std::pair<s32, s32> Mixer::MixerFifo::GetVolume() const
 {
   return std::make_pair(m_LVolume.load(), m_RVolume.load());
->>>>>>> 3cd82b61
 }
 
 unsigned int Mixer::MixerFifo::AvailableSamples() const
