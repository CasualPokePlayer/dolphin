--- conflicted
+++ resolved
@@ -26,60 +26,8 @@
 set(CMAKE_EXPORT_COMPILE_COMMANDS ON)
 
 if (MSVC)
-<<<<<<< HEAD
-  # TODO: Use https://cmake.org/cmake/help/latest/policy/CMP0092.html instead (once we can require CMake >= 3.15)
-  # Taken from http://www.cmake.org/Wiki/CMake_FAQ#Dynamic_Replace.
-  foreach(flag_var
-          CMAKE_CXX_FLAGS CMAKE_CXX_FLAGS_DEBUG CMAKE_CXX_FLAGS_RELEASE
-          MAKE_CXX_FLAGS_MINSIZEREL CMAKE_CXX_FLAGS_RELWITHDEBINFO)
-    # Replaces /W3 with /W4 in defaults (add_compile_options would cause very annoying warnings here)
-    string(REPLACE "/W3" "/W4" ${flag_var} "${${flag_var}}")
-  endforeach()
-
-  # Disable some warnings
-  add_compile_options(
-    /wd4201 # nonstandard extension used : nameless struct/union
-    /wd4127 # conditional expression is constant
-    /wd4100 # 'identifier' : unreferenced formal parameter
-    /wd4200 # InputCommon fix temp.
-    /wd4244 # 'conversion' conversion from 'type1' to 'type2', possible loss of data
-    /wd4121 # 'symbol' : alignment of a member was sensitive to packing
-    /wd4324 # Padding was added at the end of a structure because you specified a __declspec(align) value.
-    /wd4714 # function 'function' marked as __forceinline not inlined
-    /wd4351 # new behavior: elements of array 'array' will be default initialized
-    # TODO: Enable this warning once possible
-    /wd4245 # conversion from 'type1' to 'type2', signed/unsigned mismatch
-    # Currently jits use some annoying code patterns which makes this common
-  )
-
-  # Additional warnings
-  add_compile_options(
-    /w44263 # Non-virtual member function hides base class virtual function
-    /w44265 # Class has virtual functions, but destructor is not virtual
-  )
-
-  # Treat all warnings as errors
-  add_compile_options(/WX)
-
-  # All files are encoded as UTF-8
-  add_compile_options(/utf-8)
-
-  # Ignore warnings in external headers
-  add_compile_options(/external:anglebrackets)
-  add_compile_options(/external:W0)
-
-  # TODO: Enable this once PR #10559 is merged
-  #add_compile_options(/external:templates-)
-
   # Compile PCH
   add_subdirectory(PCH)
-
-  # Don't include timestamps in binaries
-  add_link_options(/Brepro)
-=======
-  # Compile PCH
-  add_subdirectory(PCH)
->>>>>>> 3cd82b61
 else()
   check_and_add_flag(HAVE_WALL -Wall)
   # TODO: would like these but they produce overwhelming amounts of warnings
