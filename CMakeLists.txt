########################################
# General setup
#
cmake_minimum_required(VERSION 3.10)

# Weird chicken-and-egg problem: We can't check the compiler before the project() call, but we have to set the policies before it.
# So we do this in two steps: Set the policies if they exist, then error out afterwards if we end up being MSVC and they don't exist.
if (POLICY CMP0117)
  cmake_policy(SET CMP0091 NEW) # MSVC runtime library flags are selected by an abstraction.
  cmake_policy(SET CMP0092 NEW) # MSVC warning flags are not in CMAKE_{C,CXX}_FLAGS by default.
  cmake_policy(SET CMP0117 NEW) # MSVC RTTI flag will not be added by default.
endif()

# Minimum OS X version.
# This is inserted into the Info.plist as well.
<<<<<<< HEAD

# MacOS prior to 10.14 did not support aligned alloc which is used to implement
# std::unique_ptr in the arm64 C++ standard library. x86_64 builds can override
# this to 10.13.0 using -DCMAKE_OSX_DEPLOYMENT_TARGET="10.13.0" without issue.
# This is done in the universal binary building script to build a binary that
# runs on 10.13 on x86_64 computers, while still containing an arm64 slice.

=======
>>>>>>> 3cd82b61
set(CMAKE_OSX_DEPLOYMENT_TARGET "10.14.0" CACHE STRING "")

set(CMAKE_USER_MAKE_RULES_OVERRIDE "CMake/FlagsOverride.cmake")

# Optionally enable these polcies so older versions of cmake don't break.
# we only need them for MSVC
if(POLICY CMP0091)
  cmake_policy(SET CMP0091 NEW) # MSVC runtime library flags are selected by an abstraction.
  cmake_policy(SET CMP0092 NEW) # MSVC warning flags are not in CMAKE_{C,CXX}_FLAGS by default.
endif()

project(dolphin-emu)

if (MSVC)
  if (POLICY CMP0117)
    # cmake is a weird language. You can't do if(not POLICY)
  else()
    message(FATAL_ERROR "Please update to CMake 3.20 or higher.")
  endif()

  set(CMAKE_C_STANDARD 99)
  set(CMAKE_CXX_STANDARD 23)
  set(CMAKE_CXX_STANDARD_REQUIRED ON)
endif()

# Name of the Dolphin distributor. If you redistribute Dolphin builds (forks,
# unofficial builds) please consider identifying your distribution with a
# unique name here.
set(DISTRIBUTOR "BizHawk" CACHE STRING "Name of the distributor.")

set(DOLPHIN_DEFAULT_UPDATE_TRACK "" CACHE STRING "Name of the default update track. If empty, disables auto-update.")

if(UNIX AND NOT APPLE AND NOT ANDROID)
  option(ENABLE_X11 "Enables X11 Support" OFF)
endif()
if(NOT WIN32 AND NOT APPLE AND NOT HAIKU)
  option(ENABLE_EGL "Enables EGL OpenGL Interface" ON)
endif()

if(NOT ANDROID)
  option(ENABLE_CLI_TOOL "Enable dolphin-tool, a CLI-based utility for functions such as managing disc images" OFF)
endif()

option(USE_SHARED_ENET "Use shared libenet if found rather than Dolphin's soon-to-compatibly-diverge version" OFF)
<<<<<<< HEAD
option(USE_UPNP "Enables UPnP port mapping support" OFF)
=======
option(USE_SHARED_LIBPNG "Use shared libpng if found" ON)
option(USE_UPNP "Enables UPnP port mapping support" ON)
>>>>>>> 3cd82b61
option(ENABLE_NOGUI "Enable NoGUI frontend" ON)
option(ENABLE_QT "Enable Qt (Default)" OFF)
option(ENABLE_LTO "Enables Link Time Optimization" OFF)
option(ENABLE_GENERIC "Enables generic build that should run on any little-endian host" OFF)
option(ENABLE_HEADLESS "Enables running Dolphin as a headless variant" ON)
option(ENABLE_ALSA "Enables ALSA sound backend" OFF)
option(ENABLE_PULSEAUDIO "Enables PulseAudio sound backend" OFF)
option(ENABLE_LLVM "Enables LLVM support, for disassembly" OFF)
option(ENABLE_TESTS "Enables building the unit tests" OFF)
option(ENABLE_VULKAN "Enables vulkan video backend" ON)
<<<<<<< HEAD
option(USE_DISCORD_PRESENCE "Enables Discord Rich Presence, show the current game on Discord" OFF)
option(USE_MGBA "Enables GBA controllers emulation using libmgba" OFF)
option(ENABLE_AUTOUPDATE "Enables support for automatic updates" OFF)
=======
option(USE_DISCORD_PRESENCE "Enables Discord Rich Presence, show the current game on Discord" ON)
option(USE_MGBA "Enables GBA controllers emulation using libmgba" ON)
option(ENABLE_AUTOUPDATE "Enables support for automatic updates" ON)
option(STEAM "Creates a build for Steam" OFF)
>>>>>>> 3cd82b61

# Maintainers: if you consider blanket disabling this for your users, please
# consider the following points:
#  * No data is being sent without explicit user approval (pop up box at first
#    launch).
#  * The Dolphin team relies on the data in order to understand the behavior
#    of our software in the wild.
option(ENABLE_ANALYTICS "Enables opt-in Analytics collection" OFF)

option(ENCODE_FRAMEDUMPS "Encode framedumps in AVI format" OFF)

option(ENABLE_GPROF "Enable gprof profiling (must be using Debug build)" OFF)
option(FASTLOG "Enable all logs" OFF)
option(OPROFILING "Enable profiling" OFF)

# TODO: Add DSPSpy
option(DSPTOOL "Build dsptool" OFF)

# Enable SDL for default on operating systems that aren't Android, Linux or Windows.
if(NOT ANDROID AND NOT CMAKE_SYSTEM_NAME STREQUAL "Linux" AND NOT MSVC)
  option(ENABLE_SDL "Enables SDL as a generic controller backend" ON)
else()
  option(ENABLE_SDL "Enables SDL as a generic controller backend" OFF)
endif()

if(APPLE)
  option(MACOS_USE_DEFAULT_SEARCH_PATH "Don't prioritize system library paths" OFF)
  option(SKIP_POSTPROCESS_BUNDLE "Skip postprocessing bundle for redistributability" OFF)
  # Enable adhoc code signing by default (otherwise makefile builds on ARM will not work)
  option(MACOS_CODE_SIGNING "Enable codesigning" ON)
  option(USE_BUNDLED_MOLTENVK "Build MoltenVK from Externals with Dolphin-specific patches" ON)
  set(MACOS_CODE_SIGNING_IDENTITY "-" CACHE STRING "The identity used for codesigning.")
  set(MACOS_CODE_SIGNING_IDENTITY_UPDATER "-" CACHE STRING "The identity used for codesigning, for the updater.")
endif()

if(CMAKE_SYSTEM_NAME STREQUAL "Linux")
  option(ENABLE_VTUNE "Enable Intel VTune integration for JIT code." OFF)

  if(NOT ANDROID)
    option(ENABLE_EVDEV "Enables the evdev controller backend" OFF)
  endif()
endif()

if(UNIX)
  # Builds a relocatable binary on Linux.
  # The Sys folder will need to be copied to the Binaries folder.
  option(LINUX_LOCAL_DEV "Enable relocatable binary" ON)
endif()

list(APPEND CMAKE_MODULE_PATH
  ${CMAKE_SOURCE_DIR}/CMake
)

# Support functions
include(CheckAndAddFlag)
include(CheckCCompilerFlag)
include(CheckVendoringApproved)
include(DolphinCompileDefinitions)
include(DolphinDisableWarningsMSVC)
include(RemoveCompileFlag)

# Enable folders for IDE
set_property(GLOBAL PROPERTY USE_FOLDERS ON)

# Set up paths
set(bindir  ${CMAKE_INSTALL_PREFIX}/bin               CACHE PATH "bindir")
set(datadir ${CMAKE_INSTALL_PREFIX}/share/dolphin-emu CACHE PATH "datadir")
set(mandir  ${CMAKE_INSTALL_PREFIX}/share/man         CACHE PATH "mandir")
add_definitions(-DDATA_DIR="${datadir}/")

if(CMAKE_SYSROOT)
  # If we should use a sysroot, tell pkg-config to search for packages in there, not on the host
  set(ENV{PKG_CONFIG_LIBDIR} "${CMAKE_SYSROOT}/usr/lib/pkgconfig:${CMAKE_SYSROOT}/usr/share/pkgconfig")
  set(ENV{PKG_CONFIG_SYSROOT_DIR} "${CMAKE_SYSROOT}")
endif()

# Set where the binary files will be built.  The program will not execute from
# here.  You must run "make install" to install these to the proper location
# as defined above.
set(CMAKE_RUNTIME_OUTPUT_DIRECTORY ${CMAKE_BINARY_DIR}/Binaries)

if (WIN32)
  set(CMAKE_RUNTIME_OUTPUT_DIRECTORY ${CMAKE_SOURCE_DIR}/Binary)

  if (CMAKE_SYSTEM_PROCESSOR MATCHES "x86_64|amd64|AMD64")
    string(APPEND CMAKE_RUNTIME_OUTPUT_DIRECTORY /x64)
  elseif (CMAKE_SYSTEM_PROCESSOR STREQUAL "aarch64")
    string(APPEND CMAKE_RUNTIME_OUTPUT_DIRECTORY /ARM64)
  endif()
endif()

# setup CCache
include(CCache)

# for revision info
find_package(Git)
if(GIT_FOUND)
  # make sure version information gets re-run when the current Git HEAD changes
  execute_process(WORKING_DIRECTORY ${PROJECT_SOURCE_DIR} COMMAND ${GIT_EXECUTABLE} rev-parse --git-path HEAD
      OUTPUT_VARIABLE dolphin_git_head_filename
      OUTPUT_STRIP_TRAILING_WHITESPACE)
  set_property(DIRECTORY APPEND PROPERTY CMAKE_CONFIGURE_DEPENDS "${dolphin_git_head_filename}")

  execute_process(WORKING_DIRECTORY ${PROJECT_SOURCE_DIR} COMMAND ${GIT_EXECUTABLE} rev-parse --symbolic-full-name HEAD
      OUTPUT_VARIABLE dolphin_git_head_symbolic
      OUTPUT_STRIP_TRAILING_WHITESPACE)
  execute_process(WORKING_DIRECTORY ${PROJECT_SOURCE_DIR}
      COMMAND ${GIT_EXECUTABLE} rev-parse --git-path ${dolphin_git_head_symbolic}
      OUTPUT_VARIABLE dolphin_git_head_symbolic_filename
      OUTPUT_STRIP_TRAILING_WHITESPACE)
  set_property(DIRECTORY APPEND PROPERTY CMAKE_CONFIGURE_DEPENDS "${dolphin_git_head_symbolic_filename}")

  # defines DOLPHIN_WC_REVISION
  execute_process(WORKING_DIRECTORY ${PROJECT_SOURCE_DIR} COMMAND ${GIT_EXECUTABLE} rev-parse HEAD
      OUTPUT_VARIABLE DOLPHIN_WC_REVISION
      OUTPUT_STRIP_TRAILING_WHITESPACE)
  # defines DOLPHIN_WC_DESCRIBE
  execute_process(WORKING_DIRECTORY ${PROJECT_SOURCE_DIR} COMMAND ${GIT_EXECUTABLE} describe --always --long --dirty
      OUTPUT_VARIABLE DOLPHIN_WC_DESCRIBE
      OUTPUT_STRIP_TRAILING_WHITESPACE)

  # remove hash (and trailing "-0" if needed) from description
  string(REGEX REPLACE "(-0)?-[^-]+((-dirty)?)$" "\\2" DOLPHIN_WC_DESCRIBE "${DOLPHIN_WC_DESCRIBE}")

  # defines DOLPHIN_WC_BRANCH
  execute_process(WORKING_DIRECTORY ${PROJECT_SOURCE_DIR} COMMAND ${GIT_EXECUTABLE} rev-parse --abbrev-ref HEAD
      OUTPUT_VARIABLE DOLPHIN_WC_BRANCH
      OUTPUT_STRIP_TRAILING_WHITESPACE)
endif()

# version number
set(DOLPHIN_VERSION_MAJOR "5")
set(DOLPHIN_VERSION_MINOR "0")
if(DOLPHIN_WC_BRANCH STREQUAL "stable")
  set(DOLPHIN_VERSION_PATCH "0")
else()
  set(DOLPHIN_VERSION_PATCH ${DOLPHIN_WC_REVISION})
endif()

# If Dolphin is not built from a Git repository, default the version info to
# reasonable values.
if(NOT DOLPHIN_WC_REVISION)
  set(DOLPHIN_WC_DESCRIBE "${DOLPHIN_VERSION_MAJOR}.${DOLPHIN_VERSION_MINOR}")
  set(DOLPHIN_WC_REVISION "${DOLPHIN_WC_DESCRIBE} (no further info)")
  set(DOLPHIN_WC_BRANCH "master")
endif()

# Architecture detection and arch specific settings
message(STATUS "Detected architecture: ${CMAKE_SYSTEM_PROCESSOR}")

# Detect 64bit or 32bit
# CMake doesn't provide a simple way to determine 32bit or 64bit
# If we ever support a architecture that is 64bit with 32bit pointers then this'll break
# Of course the chances of that are slim(x32?) so who cares
if(CMAKE_SIZEOF_VOID_P EQUAL 8)
  set(_ARCH_64 1)
  add_definitions(-D_ARCH_64=1)
else()
  set(_ARCH_32 1)
  add_definitions(-D_ARCH_32=1)
endif()

if(ENABLE_GENERIC)
  message(STATUS "Warning! Building generic build!")
  set(_M_GENERIC 1)
  add_definitions(-D_M_GENERIC=1)
elseif(_ARCH_64 AND CMAKE_SYSTEM_PROCESSOR MATCHES "x86_64|amd64|AMD64")
  set(_M_X86 1)
  set(_M_X86_64 1)
  add_definitions(-D_M_X86=1)
  add_definitions(-D_M_X86_64=1)
  check_and_add_flag(HAVE_SSE2 -msse2)
elseif(_ARCH_64 AND CMAKE_SYSTEM_PROCESSOR MATCHES "aarch64|arm64")
  set(_M_ARM_64 1)
  add_definitions(-D_M_ARM_64=1)
  # CRC instruction set is used in the CRC32 hash function
  check_and_add_flag(HAVE_ARCH_ARMV8 -march=armv8-a+crc)
else()
  message(FATAL_ERROR "You're building on an unsupported platform: "
      "'${CMAKE_SYSTEM_PROCESSOR}' with ${CMAKE_SIZEOF_VOID_P}-byte pointers."
      " Enable generic build if you really want a JIT-less binary.")
endif()


# Enforce minimum GCC version
if(CMAKE_CXX_COMPILER_ID STREQUAL "GNU" AND CMAKE_CXX_COMPILER_VERSION VERSION_LESS 7.0)
  message(FATAL_ERROR "Dolphin requires at least GCC 7.0 (found ${CMAKE_CXX_COMPILER_VERSION})")
endif()

if(CMAKE_GENERATOR MATCHES "Ninja")
  check_and_add_flag(DIAGNOSTICS_COLOR -fdiagnostics-color)
elseif(CMAKE_GENERATOR MATCHES "Visual Studio")
  # Only MSBuild needs this, other generators will compile one file at a time
  add_compile_options("/MP")
endif()

if(MSVC)
<<<<<<< HEAD
  if(POLICY CMP0091)
    # cmake is a weird language. You can't do if(not POLICY)
  else()
    # We really kind of want this policy
    message(FATAL_ERROR "please update cmake to at least 3.15")
  endif()

=======
>>>>>>> 3cd82b61
  check_and_add_flag(EXCEPTIONS /EHsc)
  dolphin_compile_definitions(_DEBUG DEBUG_ONLY)

  # Disable RTTI
  add_compile_options(/GR-)

  # Set warning level 4 (the highest)
  add_compile_options(/W4)

  # Treat all warnings as errors
  add_compile_options(/WX)

  # Disable some warnings
  add_compile_options(
    /wd4201 # nonstandard extension used : nameless struct/union
    /wd4127 # conditional expression is constant
    /wd4100 # 'identifier' : unreferenced formal parameter
    /wd4200 # InputCommon fix temp.
    /wd4244 # 'conversion' conversion from 'type1' to 'type2', possible loss of data
    /wd4121 # 'symbol' : alignment of a member was sensitive to packing
    /wd4324 # Padding was added at the end of a structure because you specified a __declspec(align) value.
    /wd4714 # function 'function' marked as __forceinline not inlined
    /wd4351 # new behavior: elements of array 'array' will be default initialized
    # TODO: Enable this warning once possible
    /wd4245 # conversion from 'type1' to 'type2', signed/unsigned mismatch
    # Currently jits use some annoying code patterns which makes this common
  )

  # Additional warnings
  add_compile_options(
    /w44263 # Non-virtual member function hides base class virtual function
    /w44265 # Class has virtual functions, but destructor is not virtual
    /w44946 # Reinterpret cast between related types
  )

  # All files are encoded as UTF-8
  add_compile_options(/utf-8)

  # Ignore warnings in external headers
  add_compile_options(/external:anglebrackets)
  add_compile_options(/external:W0)
  add_compile_options(/external:templates-)

  # Request deterministic builds
  add_compile_options(/experimental:deterministic)
  add_link_options(/experimental:deterministic)

  # Enable function-level linking
  add_compile_options(/Gy)
  # Generate intrinsic functions
  add_compile_options(/Oi)
  # Enable buffer security check on Debug, disable otherwise
  add_compile_options($<IF:$<CONFIG:Debug>,/GS,/GS->)
  # Enforce C++ standard conforming conversion rules to catch possible bugs
  add_compile_options(/permissive-)
  # Remove unreferenced inline functions/data to reduce link time and catch bugs
  add_compile_options(/Zc:inline)
  # Assume `new` (w/o std::nothrow) throws to reduce binary size
  add_compile_options(/Zc:throwingNew)
  # Enforce strict volatile semantics as per ISO C++
  add_compile_options(/volatile:iso)
  # Fix non-conformant lambda behavior (constexpr variables shouldn't need capturing)
  add_compile_options(/experimental:newLambdaProcessor)
  # Fix various other non-conformant behaviors
  add_compile_options(/Zc:__cplusplus,externConstexpr,lambda,preprocessor)

  # Temporarily disable warnings to enable /Zc:preprocessor compatibility with WinSDK headers.
  add_compile_options(
    /wd5105 # macro expansion producing 'defined' has undefined behavior
  )

  # Use 'precise' floating point model
  add_compile_options(/fp:precise)

  string(APPEND CMAKE_EXE_LINKER_FLAGS " /NXCOMPAT")
  # Generate debug data
  string(APPEND CMAKE_EXE_LINKER_FLAGS " /DEBUG")
  # Eliminate dead code and data
  string(APPEND CMAKE_EXE_LINKER_FLAGS " /OPT:REF /OPT:ICF")
else()
  add_definitions(-D_DEFAULT_SOURCE)

  # gcc uses some optimizations which might break stuff without this flag
  check_and_add_flag(NO_STRICT_ALIASING -fno-strict-aliasing)
  check_and_add_flag(NO_EXCEPTIONS -fno-exceptions)

  check_and_add_flag(VISIBILITY_INLINES_HIDDEN -fvisibility-inlines-hidden)
  check_and_add_flag(VISIBILITY_HIDDEN -fvisibility=hidden)
  check_and_add_flag(FPIC -fPIC)

  check_and_add_flag(FOMIT_FRAME_POINTER -fomit-frame-pointer RELEASE_ONLY)

  dolphin_compile_definitions(_DEBUG DEBUG_ONLY)
  check_and_add_flag(GGDB -ggdb DEBUG_ONLY)

  if(CMAKE_SYSTEM_NAME STREQUAL "Linux")
    # GNU ar: Create thin archive files.
    # Requires binutils-2.19 or later.
    set(CMAKE_C_ARCHIVE_CREATE   "<CMAKE_AR> qcTP <TARGET> <LINK_FLAGS> <OBJECTS>")
    set(CMAKE_C_ARCHIVE_APPEND   "<CMAKE_AR> qTP  <TARGET> <LINK_FLAGS> <OBJECTS>")
    set(CMAKE_CXX_ARCHIVE_CREATE "<CMAKE_AR> qcTP <TARGET> <LINK_FLAGS> <OBJECTS>")
    set(CMAKE_CXX_ARCHIVE_APPEND "<CMAKE_AR> qTP  <TARGET> <LINK_FLAGS> <OBJECTS>")
  endif()
endif()

if(CMAKE_SYSTEM_NAME MATCHES "Darwin")
  if(NOT MACOS_USE_DEFAULT_SEARCH_PATH)
    # Hack up the path to prioritize the path to built-in OS libraries to
    # increase the chance of not depending on a bunch of copies of them
    # installed by MacPorts, Fink, Homebrew, etc, and ending up copying
    # them into the bundle.  Since we optionally depend on libraries which
    # are not part of OS X (ffmpeg, etc.), however, don't remove the default
    # path entirely as was done in a previous version of this file.  This is
    # still kinda evil, since it defeats the user's path settings...
    # See http://www.cmake.org/cmake/help/v3.0/command/find_program.html
    list(APPEND CMAKE_PREFIX_PATH "/usr")
  endif()

  # Prevents Xcode from overriding the -fno-strict-aliasing flag
  set(CMAKE_XCODE_ATTRIBUTE_GCC_STRICT_ALIASING NO)

  # Specify target CPUs.
  if(_ARCH_64 AND CMAKE_SYSTEM_PROCESSOR MATCHES "x86_64|amd64|AMD64")
    check_and_add_flag(HAVE_MSSSE3 -mssse3)
    check_and_add_flag(HAVE_ARCH_CORE2 -march=core2)
  endif()
  # Linker flags.
  # Drop unreachable code and data.
  set(CMAKE_EXE_LINKER_FLAGS "${CMAKE_EXE_LINKER_FLAGS} -Wl,-dead_strip,-dead_strip_dylibs")

  # Set FMT_EXCEPTIONS = 0, for consistency with -fno-exceptions earlier.
  # If we set only -fno-exceptions, fmt fails to compile when included from
  # Objective-C++ because fmt tries try to use throw because __EXCEPTIONS is defined.
  add_definitions(-DFMT_EXCEPTIONS=0)

  find_library(APPKIT_LIBRARY AppKit)
  find_library(APPSERV_LIBRARY ApplicationServices)
  find_library(CARBON_LIBRARY Carbon)
  find_library(COCOA_LIBRARY Cocoa)
  find_library(COREFOUNDATION_LIBRARY CoreFoundation)
  find_library(CORESERV_LIBRARY CoreServices)
  find_library(FORCEFEEDBACK_LIBRARY ForceFeedback)
  find_library(FOUNDATION_LIBRARY Foundation)
  find_library(IOB_LIBRARY IOBluetooth)
  find_library(IOK_LIBRARY IOKit)
  find_library(OPENGL_LIBRARY OpenGL)

  # We don't want to use shared libpng.
  set(USE_SHARED_LIBPNG OFF)
endif()

if(ENABLE_LTO)
  if(CMAKE_C_COMPILER_ID MATCHES "MSVC")
    add_compile_options(/GL)
    string(APPEND CMAKE_EXE_LINKER_FLAGS " /LTCG")
  else()
    check_and_add_flag(LTO -flto)
    if(CMAKE_CXX_COMPILER_ID STREQUAL GNU)
      set(CMAKE_AR gcc-ar)
      set(CMAKE_RANLIB gcc-ranlib)
    endif()
  endif()
endif()

if(UNIX)
  if(LINUX_LOCAL_DEV OR (CMAKE_SYSTEM_NAME STREQUAL "Linux" AND STEAM))
    add_definitions(-DLINUX_LOCAL_DEV)
  endif()
endif()

# BSDs put packages in /usr/local instead of /usr, so we need to
# force CMake to look in those directories by default, too.
# All commands and submodule commands also need to see these
# changes, so just setting them in the project scope via
# include_directories and link_directories is not sufficient
if(CMAKE_SYSTEM_NAME MATCHES "FreeBSD|NetBSD")
  set(CMAKE_PREFIX_PATH "${CMAKE_PREFIX_PATH};/usr/local")
  set(CMAKE_REQUIRED_INCLUDES "/usr/local/include")
  set(CMAKE_EXE_LINKER_FLAGS "${CMAKE_EXE_LINKER_FLAGS} -L/usr/local/lib")
endif()

# Dolphin requires threads.
find_package(Threads)

if(NOT CMAKE_BUILD_TYPE)
  set(CMAKE_BUILD_TYPE "Release" CACHE STRING
      "Build type (Release/Debug/RelWithDebInfo/MinSizeRel)" FORCE)
endif()

if(ENABLE_GPROF)
  check_and_add_flag(HAVE_PG -pg)
  if(NOT FLAG_C_HAVE_PG)
    message(FATAL_ERROR "Compiler option -pg is not supported")
  endif()
  set(CMAKE_EXE_LINKER_FLAGS "${CMAKE_EXE_LINKER_FLAGS} -pg")
endif()

if(FASTLOG)
  add_definitions(-DDEBUGFAST)
endif()

if(ENABLE_VTUNE)
  set(VTUNE_DIR "/opt/intel/vtune_amplifier")
  add_definitions(-DUSE_VTUNE)
  include_directories("${VTUNE_DIR}/include")
  set(VTUNE_LIBRARIES
      "${VTUNE_DIR}/lib64/libjitprofiling.a"
      "${VTUNE_DIR}/lib64/libittnotify.a"
  )
endif()

if(ANDROID)
  message(STATUS "Building for Android")
  if(NOT ENABLE_HEADLESS)
    add_definitions(-DANDROID)
    if(ENABLE_NOGUI)
      message(STATUS "Building Android app, disabling NoGUI frontend.")
      set(ENABLE_NOGUI 0)
    endif()
  else()
    # Lie to cmake a bit. We are cross compiling to Android
    # but not as a shared library. We want an executable.
    set(ANDROID 0)
  endif()
  set(USE_UPNP 0)
  set(ENABLE_QT 0)
  set(USE_DISCORD_PRESENCE 0)

  # We are cross compiling, search only the toolchain for libraries and includes
  SET(CMAKE_FIND_ROOT_PATH_MODE_LIBRARY ONLY)
  SET(CMAKE_FIND_ROOT_PATH_MODE_INCLUDE ONLY)
  SET(CMAKE_FIND_ROOT_PATH_MODE_PROGRAM NEVER)
  SET(CMAKE_FIND_ROOT_PATH_MODE_PACKAGE ONLY)
endif()

if(ENABLE_HEADLESS)
  message(STATUS "Enabling Headless! Disabling GUI.")
  set(ENABLE_QT 0)
  set(USE_DISCORD_PRESENCE 0)
endif()

# Set file offset size to 64 bits.
#
# On modern Unixes, this is typically already the case. The lone exception is
# glibc, which may default to 32 bits. glibc allows this to be configured
# by setting _FILE_OFFSET_BITS.
if(NOT CMAKE_SYSTEM_NAME MATCHES "Windows")
  add_definitions(-D_FILE_OFFSET_BITS=64)
  add_definitions(-D_LARGEFILE_SOURCE)
endif()

########################################
# Dependency checking
#
# TODO: We should have options for dependencies included in the externals to
# override autodetection of system libraries and force the usage of the
# externals.
include(CheckLib)
include(CheckCXXSourceRuns)

set(OpenGL_GL_PREFERENCE GLVND CACHE STRING "Linux-only: if GLVND, use the vendor-neutral GL libraries (default). If LEGACY, use the legacy ones (might be necessary to have optirun/primusrun work)")
set_property(CACHE OpenGL_GL_PREFERENCE PROPERTY STRINGS GLVND LEGACY)
find_package(OpenGL)
if (OPENGL_GL)
  include_directories(${OPENGL_INCLUDE_DIR})
endif()

if(ENABLE_X11)
  find_package(X11)
  if(X11_FOUND)
    add_definitions(-DHAVE_X11=1)
    check_lib(XRANDR xrandr Xrandr)
    if(XRANDR_FOUND)
      add_definitions(-DHAVE_XRANDR=1)
    endif()
    pkg_check_modules(X11_INPUT REQUIRED xi>=1.5.0)
    message(STATUS "X11 support enabled")
  else()
    message(WARNING "X11 support enabled but not found. This build will not support X11.")
  endif()
endif()

if(ENABLE_EGL)
  find_package(EGL)
  if(EGL_FOUND)
    add_definitions(-DHAVE_EGL=1)
    message(STATUS "EGL OpenGL interface enabled")
  else()
    message(WARNING "EGL support enabled but not found. This build will not support EGL.")
  endif()
endif()

if(ENCODE_FRAMEDUMPS)
  if(WIN32)
    if(_M_X86_64)
      set(FFMPEG_DIR Externals/FFmpeg-bin/x64)
    elseif(_M_ARM_64)
      set(FFMPEG_DIR Externals/FFmpeg-bin/ARM64)
    endif()
  endif()
  find_package(FFmpeg COMPONENTS avcodec avformat avutil swresample swscale)
  if(FFmpeg_FOUND)
    if(APPLE)
      find_library(COREMEDIA_LIBRARY CoreMedia)
      find_library(VIDEOTOOLBOX_LIBRARY VideoToolbox)
      find_library(COREVIDEO_LIBRARY CoreVideo)
      find_library(AUDIOTOOLBOX_LIBRARY AudioToolbox)
    endif()
    message(STATUS "libav/ffmpeg found, enabling AVI frame dumps")
    add_definitions(-DHAVE_FFMPEG)
    if(WIN32)
      # Our prebuilt binaries depend on Bcrypt
      set_property(TARGET FFmpeg::avutil APPEND PROPERTY
        INTERFACE_LINK_LIBRARIES "Bcrypt.lib"
      )
    endif()
  else()
    message(STATUS "libav/ffmpeg not found, disabling AVI frame dumps")
  endif()
endif()

if(OPROFILING)
  find_package(OProfile)
  if(OPROFILE_FOUND)
    message(STATUS "OProfile found, enabling profiling support")
    add_definitions(-DUSE_OPROFILE=1)
  else()
    message(FATAL_ERROR "OProfile not found. Can't build profiling support.")
  endif()
endif()

if(ENABLE_EVDEV)
  find_package(LIBUDEV REQUIRED)
  find_package(LIBEVDEV REQUIRED)
  if(LIBUDEV_FOUND AND LIBEVDEV_FOUND)
    message(STATUS "libevdev/libudev found, enabling evdev controller backend")
    add_definitions(-DHAVE_LIBUDEV=1)
    add_definitions(-DHAVE_LIBEVDEV=1)
  else()
    message(FATAL_ERROR "Couldn't find libevdev and/or libudev. Can't build evdev controller backend.\nDisable ENABLE_EVDEV if you wish to build without controller support")
  endif()
endif()

if(UNIX)
  message(STATUS "Using named pipes as controller inputs")
  add_definitions(-DUSE_PIPES=1)
  message(STATUS "Watching game memory for changes")
  add_definitions(-DUSE_MEMORYWATCHER=1)
endif()

if(ENABLE_ANALYTICS)
  message(STATUS "Enabling analytics collection (subject to end-user opt-in)")
  add_definitions(-DUSE_ANALYTICS=1)
endif()

if(ENABLE_AUTOUPDATE)
  message(STATUS "Enabling automatic update support")
  add_definitions(-DAUTOUPDATE=1)
endif()

########################################
# Setup include directories (and make sure they are preferred over the Externals)
#
include_directories(Source/Core)
if(ANDROID)
  include_directories(Source/Android)
endif()

########################################
# Process externals and setup their include directories
#
# NOTES about adding Externals:
#   - If an external provides a target, or one can be introduced with find_package, consider using it.
#     - If a target doesn't exist, consider introducing a target for it with add_library and adding all necessary
#       includes, definitions, etc, to that target. This way, only libraries that need those attributes simply
#       need to link that target in, as opposed to them being provided to every library
#       (which is the case with the directory-based include_directories, add_definitions, etc)
#
#   - make sure to tell cmake to link them statically or dynamically (most
#     should be linked statically)
#   - place the CMakeLists.txt in the first-level subdirectory, e.g.
#     Externals/zlib/CMakeLists.txt (that is: NOT in some Src/ subdirectory)
#
if (_M_X86)
  add_subdirectory(Externals/Bochs_disasm)
endif()
add_subdirectory(Externals/cpp-optparse)

find_package(fmt 8)
if(fmt_FOUND)
  message(STATUS "Using shared fmt ${fmt_VERSION}")
else()
  check_vendoring_approved(fmt)
  message(STATUS "Using static fmt from Externals")
  add_subdirectory(Externals/fmt EXCLUDE_FROM_ALL)
endif()
add_subdirectory(Externals/imgui)
add_subdirectory(Externals/glslang)

if(ENABLE_VULKAN)
  add_definitions(-DHAS_VULKAN)

  if(APPLE AND USE_BUNDLED_MOLTENVK)
    add_subdirectory(Externals/MoltenVK)
  endif()
endif()

if(NOT WIN32 OR (NOT (CMAKE_SYSTEM_PROCESSOR STREQUAL "aarch64")))
  # OpenGL is available on all platforms except windows-arm64
  add_definitions(-DHAS_OPENGL)
endif()

find_package(pugixml)
if(NOT pugixml_FOUND)
  check_vendoring_approved(pugixml)
  message(STATUS "Using static pugixml from Externals")
  add_subdirectory(Externals/pugixml)
endif()

if(USE_SHARED_ENET)
  check_lib(ENET libenet enet enet/enet.h QUIET)
  include(CheckSymbolExists)
  if (ENET_FOUND)
    set(CMAKE_REQUIRED_INCLUDES ${ENET_INCLUDE_DIRS})
    # hack: LDFLAGS already contains -lenet but all flags but the first are
    # dropped; ugh, cmake
    set(CMAKE_REQUIRED_FLAGS ${ENET_LDFLAGS})
    set(CMAKE_REQUIRED_LIBRARIES ${ENET_LIBRARIES})
    check_symbol_exists(enet_socket_get_address enet/enet.h ENET_HAVE_SGA)
    set(CMAKE_REQUIRED_INCLUDES)
    set(CMAKE_REQUIRED_FLAGS)
    set(CMAKE_REQUIRED_LIBRARIES)
    if (NOT ENET_HAVE_SGA)
      # enet is too old
     set(ENET_FOUND FALSE)
    endif()
  endif()
endif()
if (ENET_FOUND)
  message(STATUS "Using shared enet")
else()
  check_vendoring_approved(enet)
  message(STATUS "Using static enet from Externals")
  include_directories(Externals/enet/include)
  add_subdirectory(Externals/enet)
endif()

if(NOT XXHASH_FOUND)
  message(STATUS "Using static xxhash from Externals")
  add_subdirectory(Externals/xxhash)
endif()

find_package(BZip2)
if(BZIP2_FOUND)
  message(STATUS "Using shared bzip2")
else()
  check_vendoring_approved(bzip2)
  message(STATUS "Shared bzip2 not found, falling back to the static library")
  add_subdirectory(Externals/bzip2)
endif()

# macOS ships with liblzma.dylib but no headers, so check for the headers too
find_package(LibLZMA)
check_include_file(lzma.h HAVE_LZMA_H)
if(LIBLZMA_FOUND AND HAVE_LZMA_H)
  message(STATUS "Using shared lzma")
else()
  check_vendoring_approved(lzma)
  if(LIBLZMA_FOUND AND NOT HAVE_LZMA_H)
    message(STATUS "Shared lzma found but lacks headers, falling back to the static library")
  else()
    message(STATUS "Shared lzma not found, falling back to the static library")
  endif()
  add_subdirectory(Externals/liblzma)
endif()

pkg_check_modules(ZSTD QUIET libzstd>=1.4.0)
check_include_file(zstd.h HAVE_ZSTD_H)
if(ZSTD_FOUND AND HAVE_ZSTD_H)
  message(STATUS "Using shared zstd version: " ${ZSTD_VERSION})
else()
  check_vendoring_approved(zstd)
  if(ZSTD_FOUND AND NOT HAVE_ZSTD_H)
    message(STATUS "Shared zstd found but lacks headers, falling back to the static library")
  else()
    message(STATUS "Shared zstd not found, falling back to the static library")
  endif()
  add_subdirectory(Externals/zstd)
endif()

find_package(ZLIB)
if(ZLIB_FOUND)
  message(STATUS "Using shared zlib")
else()
  check_vendoring_approved(zlib)
  message(STATUS "Shared zlib not found, falling back to the static library")
  add_subdirectory(Externals/zlib)
endif()

pkg_check_modules(MINIZIP minizip-ng>=3.0.0)
if(MINIZIP_FOUND)
  message(STATUS "Using shared minizip")
  include_directories(${MINIZIP_INCLUDE_DIRS})
else()
  check_vendoring_approved(minizip)
  message(STATUS "Shared minizip not found, falling back to the static library")
  add_subdirectory(Externals/minizip)
  include_directories(External/minizip)
endif()

if(NOT APPLE)
  check_lib(LZO "(no .pc for lzo2)" lzo2 lzo/lzo1x.h QUIET)
endif()
if(LZO_FOUND)
  message(STATUS "Using shared lzo")
else()
  check_vendoring_approved(lzo)
  message(STATUS "Using static lzo from Externals")
  add_subdirectory(Externals/LZO)
  set(LZO lzo2)
endif()

if(USE_SHARED_LIBPNG)
  check_lib(PNG libpng png png.h QUIET)
endif()
if (PNG_FOUND)
  message(STATUS "Using shared libpng")
else()
  check_vendoring_approved(libpng)
  message(STATUS "Using static libpng from Externals")
  add_subdirectory(Externals/libpng)
  set(PNG png)
endif()

# Using static FreeSurround from Externals
# There is no system FreeSurround library.
message(STATUS "Using static FreeSurround from Externals")
add_subdirectory(Externals/FreeSurround)

if (APPLE OR WIN32)
  message(STATUS "Using ed25519 from Externals")
  add_subdirectory(Externals/ed25519)
  include_directories(Externals/ed25519)
endif()

# Using static soundtouch from Externals
# Unable to use system soundtouch library: We require shorts, not floats.
add_subdirectory(Externals/soundtouch)
include_directories(Externals/soundtouch)

find_package(CUBEB)
if(CUBEB_FOUND)
  message(STATUS "Using the system cubeb")
else()
  check_vendoring_approved(cubeb)
  message(STATUS "Using static cubeb from Externals")
  add_subdirectory(Externals/cubeb EXCLUDE_FROM_ALL)
endif()

if(NOT ANDROID)
  add_definitions(-D__LIBUSB__)
  if(NOT APPLE)
    find_package(LibUSB)
  endif()
  if(LIBUSB_FOUND AND NOT APPLE)
    message(STATUS "Using shared LibUSB")
    include_directories(${LIBUSB_INCLUDE_DIR})
  else()
    check_vendoring_approved(libusb)
    message(STATUS "Using static LibUSB from Externals")
    add_subdirectory(Externals/libusb)
    set(LIBUSB_LIBRARIES usb)
  endif()
  set(LIBUSB_FOUND true)
endif()

set(SFML_REQD_VERSION 2.1)
if(NOT APPLE)
  find_package(SFML ${SFML_REQD_VERSION} COMPONENTS network system)
endif()
if(SFML_FOUND)
  message(STATUS "Using shared SFML")
else()
  check_vendoring_approved(sfml)
  message(STATUS "Using static SFML ${SFML_REQD_VERSION} from Externals")
  add_definitions(-DSFML_STATIC)
  add_subdirectory(Externals/SFML)
  include_directories(BEFORE Externals/SFML/include)
endif()

if(USE_UPNP)
  if(NOT APPLE)
    find_package(MINIUPNPC)
  endif()
  if(MINIUPNPC_FOUND AND MINIUPNPC_API_VERSION GREATER 8)
    message(STATUS "Using shared miniupnpc")
  else()
    check_vendoring_approved(miniupnpc)
    message(STATUS "Using static miniupnpc from Externals")
    add_subdirectory(Externals/miniupnpc)
  endif()
  add_definitions(-DUSE_UPNP)
endif()

if(NOT APPLE)
  find_package(MBEDTLS)
endif()
if(MBEDTLS_FOUND)
  message(STATUS "Using shared mbed TLS")
  include_directories(${MBEDTLS_INCLUDE_DIRS})
else()
  check_vendoring_approved(mbedtls)
  message(STATUS "Using static mbed TLS from Externals")
  set(MBEDTLS_LIBRARIES mbedtls mbedcrypto mbedx509)
  add_subdirectory(Externals/mbedtls/ EXCLUDE_FROM_ALL)
  include_directories(Externals/mbedtls/include)
endif()

find_package(CURL)
if(CURL_FOUND)
  message(STATUS "Using shared libcurl")
  include_directories(${CURL_INCLUDE_DIRS})
else()
  check_vendoring_approved(curl)
  message(STATUS "Using static libcurl from Externals")
  add_subdirectory(Externals/curl)
  set(CURL_LIBRARIES curl)
  include_directories(BEFORE Externals/curl/include)
endif()

if (NOT ANDROID)
  find_library(ICONV_LIBRARIES NAMES iconv libiconv libiconv-2 c)
  find_path(ICONV_INCLUDE_DIR NAMES iconv.h)
endif()

if (NOT ANDROID AND ICONV_LIBRARIES AND ICONV_INCLUDE_DIR)
  mark_as_advanced(ICONV_INCLUDE_DIR ICONV_LIBRARIES)
else()
  check_vendoring_approved(iconv)
  message(STATUS "Using static iconv from Externals")
  include_directories(Externals/libiconv-1.14/include)
  add_subdirectory(Externals/libiconv-1.14)
  set(ICONV_LIBRARIES iconv)
endif()

if(NOT ANDROID)
  find_package(HIDAPI)
  if(NOT HIDAPI_FOUND)
    check_vendoring_approved(hidapi)
    message(STATUS "Using static HIDAPI from Externals")
    add_subdirectory(Externals/hidapi EXCLUDE_FROM_ALL)
  endif()
endif()

if(USE_DISCORD_PRESENCE)
  message(STATUS "Using static DiscordRPC from Externals")
  add_subdirectory(Externals/discord-rpc EXCLUDE_FROM_ALL)
  include_directories(Externals/discord-rpc/include)
endif()

if(NOT ENABLE_QT)
  set(USE_MGBA 0)
endif()
if(USE_MGBA)
  message(STATUS "Using static libmgba from Externals")
  add_subdirectory(Externals/mGBA)
endif()

find_package(SYSTEMD)
if(SYSTEMD_FOUND)
  message(STATUS "libsystemd found, enabling traversal server watchdog support")
  add_definitions(-DHAVE_LIBSYSTEMD)
else()
  message(STATUS "libsystemd not found, disabling traversal server watchdog support")
endif()

if(STEAM)
  add_definitions(-DSTEAM)
endif()

if (WIN32)
  include_directories(Externals/WIL/include)
  include_directories(Externals/OpenAL/include)
endif()

include_directories(Externals/picojson)

add_subdirectory(Externals/rangeset)

########################################
# Pre-build events: Define configuration variables and write SCM info header
#
if(DOLPHIN_WC_BRANCH STREQUAL "master" OR DOLPHIN_WC_BRANCH STREQUAL "stable")
  set(DOLPHIN_WC_IS_STABLE "1")
else()
  set(DOLPHIN_WC_IS_STABLE "0")
endif()

configure_file(
  "${PROJECT_SOURCE_DIR}/Source/Core/Common/scmrev.h.in"
  "${PROJECT_BINARY_DIR}/Source/Core/Common/scmrev.h"
)
include_directories("${PROJECT_BINARY_DIR}/Source/Core")

########################################
# Unit testing.
#
if(ENABLE_TESTS)
  message(STATUS "Using static gtest from Externals")
  # Force gtest to link the C runtime dynamically on Windows in order to avoid runtime mismatches.
  set(gtest_force_shared_crt ON CACHE BOOL "" FORCE)
  add_subdirectory(Externals/gtest EXCLUDE_FROM_ALL)
else()
  message(STATUS "Unit tests are disabled")
endif()

########################################
# Process Dolphin source now that all setup is complete
#
add_subdirectory(Source)

########################################
# Install shared data files
#
if(NOT CMAKE_SYSTEM_NAME MATCHES "Darwin|Windows")
  install(DIRECTORY Data/Sys/ DESTINATION ${datadir}/sys PATTERN)
endif()
if(NOT CMAKE_SYSTEM_NAME MATCHES "Linux|FreeBSD|OpenBSD|Darwin")
  install(FILES Data/license.txt DESTINATION ${datadir})
endif()
if(CMAKE_SYSTEM_NAME MATCHES "Linux|FreeBSD|OpenBSD")
  # Install the application icon and menu item
  install(FILES Data/dolphin-emu.svg
          DESTINATION ${CMAKE_INSTALL_PREFIX}/share/icons/hicolor/scalable/apps)
  install(FILES Data/dolphin-emu.png
          DESTINATION ${CMAKE_INSTALL_PREFIX}/share/icons/hicolor/256x256/apps)
  install(FILES Data/dolphin-emu.desktop
          DESTINATION ${CMAKE_INSTALL_PREFIX}/share/applications)
  # Install manpages
  install(FILES Data/dolphin-emu.6
          DESTINATION ${mandir}/man6)
  install(FILES Data/dolphin-emu-nogui.6
          DESTINATION ${mandir}/man6)
endif()

# packaging information
set(CPACK_PACKAGE_NAME "dolphin-emu")
set(CPACK_PACKAGE_VENDOR "Dolphin Team")
set(CPACK_PACKAGE_VERSION_MAJOR ${DOLPHIN_VERSION_MAJOR})
set(CPACK_PACKAGE_VERSION_MINOR ${DOLPHIN_VERSION_MINOR})
set(CPACK_PACKAGE_VERSION_PATCH ${DOLPHIN_VERSION_PATCH})
set(CPACK_PACKAGE_DESCRIPTION_FILE ${PROJECT_SOURCE_DIR}/Data/cpack_package_description.txt)
set(CPACK_PACKAGE_DESCRIPTION_SUMMARY "A GameCube and Wii emulator")

set(CPACK_RPM_PACKAGE_GROUP System/Emulators/Other)
set(CPACK_RPM_PACKAGE_LICENSE GPL-2.0)
# TODO: CPACK_RESOURCE_FILE_README
# TODO: CPACK_RESOURCE_FILE_WELCOME
# TODO: CPACK_PACKAGE_ICON
# TODO: CPACK_NSIS_*
# TODO: Use CPack components for DSPSpy, etc => cpack_add_component

# Debian Specific. Install dpkg-dev for automatic deps generation
set(CPACK_DEBIAN_PACKAGE_SHLIBDEPS ON)
set(CPACK_DEBIAN_PACKAGE_SECTION "Games")

set(CPACK_SET_DESTDIR ON)
set(CPACK_SOURCE_GENERATOR "TGZ;TBZ2;ZIP")
set(CPACK_SOURCE_IGNORE_FILES  "\\\\.#;/#;.*~;\\\\.swp;/\\\\.git")
list(APPEND CPACK_SOURCE_IGNORE_FILES "${CMAKE_BINARY_DIR}")

# CPack must be included after the CPACK_* variables are set in order for those
# variables to take effect.
Include(CPack)<|MERGE_RESOLUTION|>--- conflicted
+++ resolved
@@ -13,16 +13,6 @@
 
 # Minimum OS X version.
 # This is inserted into the Info.plist as well.
-<<<<<<< HEAD
-
-# MacOS prior to 10.14 did not support aligned alloc which is used to implement
-# std::unique_ptr in the arm64 C++ standard library. x86_64 builds can override
-# this to 10.13.0 using -DCMAKE_OSX_DEPLOYMENT_TARGET="10.13.0" without issue.
-# This is done in the universal binary building script to build a binary that
-# runs on 10.13 on x86_64 computers, while still containing an arm64 slice.
-
-=======
->>>>>>> 3cd82b61
 set(CMAKE_OSX_DEPLOYMENT_TARGET "10.14.0" CACHE STRING "")
 
 set(CMAKE_USER_MAKE_RULES_OVERRIDE "CMake/FlagsOverride.cmake")
@@ -67,12 +57,8 @@
 endif()
 
 option(USE_SHARED_ENET "Use shared libenet if found rather than Dolphin's soon-to-compatibly-diverge version" OFF)
-<<<<<<< HEAD
+option(USE_SHARED_LIBPNG "Use shared libpng if found" OFF)
 option(USE_UPNP "Enables UPnP port mapping support" OFF)
-=======
-option(USE_SHARED_LIBPNG "Use shared libpng if found" ON)
-option(USE_UPNP "Enables UPnP port mapping support" ON)
->>>>>>> 3cd82b61
 option(ENABLE_NOGUI "Enable NoGUI frontend" ON)
 option(ENABLE_QT "Enable Qt (Default)" OFF)
 option(ENABLE_LTO "Enables Link Time Optimization" OFF)
@@ -83,16 +69,10 @@
 option(ENABLE_LLVM "Enables LLVM support, for disassembly" OFF)
 option(ENABLE_TESTS "Enables building the unit tests" OFF)
 option(ENABLE_VULKAN "Enables vulkan video backend" ON)
-<<<<<<< HEAD
 option(USE_DISCORD_PRESENCE "Enables Discord Rich Presence, show the current game on Discord" OFF)
 option(USE_MGBA "Enables GBA controllers emulation using libmgba" OFF)
 option(ENABLE_AUTOUPDATE "Enables support for automatic updates" OFF)
-=======
-option(USE_DISCORD_PRESENCE "Enables Discord Rich Presence, show the current game on Discord" ON)
-option(USE_MGBA "Enables GBA controllers emulation using libmgba" ON)
-option(ENABLE_AUTOUPDATE "Enables support for automatic updates" ON)
 option(STEAM "Creates a build for Steam" OFF)
->>>>>>> 3cd82b61
 
 # Maintainers: if you consider blanket disabling this for your users, please
 # consider the following points:
@@ -290,16 +270,6 @@
 endif()
 
 if(MSVC)
-<<<<<<< HEAD
-  if(POLICY CMP0091)
-    # cmake is a weird language. You can't do if(not POLICY)
-  else()
-    # We really kind of want this policy
-    message(FATAL_ERROR "please update cmake to at least 3.15")
-  endif()
-
-=======
->>>>>>> 3cd82b61
   check_and_add_flag(EXCEPTIONS /EHsc)
   dolphin_compile_definitions(_DEBUG DEBUG_ONLY)
 
